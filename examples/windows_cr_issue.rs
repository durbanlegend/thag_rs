--- conflicted
+++ resolved
@@ -8,8 +8,8 @@
 
 use nu_ansi_term::{Color, Style};
 use reedline::{
-    DefaultHinter, DefaultValidator, Prompt, PromptEditMode,
-    PromptHistorySearch, PromptHistorySearchStatus, Reedline, Signal,
+    DefaultHinter, DefaultValidator, Prompt, PromptEditMode, PromptHistorySearch,
+    PromptHistorySearchStatus, Reedline, Signal,
 };
 use reedline_repl_rs::clap::{ArgMatches, Command};
 use reedline_repl_rs::Repl;
@@ -81,8 +81,7 @@
 impl std::error::Error for CustomError {}
 
 #[derive(Default)]
-struct Context {
-}
+struct Context {}
 
 fn main() -> Result<(), reedline_repl_rs::Error> {
     let mut repl = Repl::new(Context::default())
@@ -142,12 +141,7 @@
     Ok(Some("q".to_string()))
 }
 
-<<<<<<< HEAD
 fn quit(_args: ArgMatches, _ccontext: &mut Context) -> Result<Option<String>, CustomError> {
     println!("Done");
     system::process::exit(0);
-=======
-fn quit(_args: ArgMatches, _context: &mut Context) -> Result<Option<String>, CustomError> {
-    Err(CustomError::Quit("Done".to_string()))
->>>>>>> 69bb70c1
 }