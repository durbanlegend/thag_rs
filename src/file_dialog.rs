--- conflicted
+++ resolved
@@ -1,15 +1,11 @@
 /// Original is `https://github.com/flip1995/tui-rs-file-dialog/blob/master/src/lib.rs`
 /// Copyright (c) 2023 Philipp Krones
 /// Licence: MIT
-<<<<<<< HEAD
-use firestorm::{profile_fn, profile_method};
-=======
 use crate::{
     key, key_mappings,
     tui_editor::{self, centered_rect, display_popup, KeyDisplayLine, PopupScrollState},
     KeyCombination,
 };
->>>>>>> 69251e0b
 use ratatui::crossterm::{
     cursor::{Hide, Show},
     event::{KeyCode, KeyEvent, KeyEventKind},
