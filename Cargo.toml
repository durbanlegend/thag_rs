[package]
description = "A versatile cross-platform script runner and REPL for Rust snippets, expressions and programs.\nAccepts a script file or dynamic options."
name = "thag_rs"
version = "0.1.9"
authors = ["Don Forbes <don.forbes3@gmail.com>"]
edition = "2021"
license = "MIT OR Apache-2.0"
# Include the demo directory in the crate packagename = "thag_rs"
include = [
    "assets/default_config.toml",
    "src/**",
    "Cargo.toml",
    "README.md",
    "build.rs",
    "demo/**",
    "tools/**",
    "tests/**",
]
default-run = "thag"
readme = "README.md"
repository = "https://github.com/durbanlegend/thag_rs"
categories = ["command-line-utilities", "development-tools::build-utils"]
keywords = ["REPL", "command-line", "eval", "runner", "script"]

[package.metadata.wix]
upgrade-guid = "FA5CCD40-AB09-488D-817D-867B69E10F7B"
path-guid = "CCDE9D5F-06C2-42C2-8BF7-6EB41E46A496"
license = false
eula = false

[dependencies]
anyhow = { version = "1.0", optional = true }
atty = { version = "0.2.14", optional = true }
backtrace = "0.3"
bitflags = { version = "2.9", optional = true }
cargo-lookup = { version = "0.1.0", optional = true }
cargo_toml = { version = "0.22.1", optional = true }
chrono = "0.4.39"
clap = { version = "4.5", features = ["cargo", "derive"], optional = true }
# crossterm = { version = "0.29", features = ["use-dev-tty"], optional = true }
dirs = "6.0"
document-features = { version = "0.2", optional = true }
documented = "0.9.1"
edit = { version = "0.1.5", optional = true }
env_logger = { version = "0.11.8", optional = true }
colored = { version = "2.0", optional = true }
convert_case = { version = "0.6.0", optional = true }
heck = { version = "0.5", optional = true }
inquire = { version = "0.7.5", optional = true }
log = "0.4.27"
mockall = { version = "0.13.1", optional = true }
nu-ansi-term = { version = "0.50.1", optional = true }
pathdiff = { version = "0.2.3", optional = true }
phf = { version = "0.12", features = ["macros"] }
prettyplease = { version = "0.2", optional = true }
proc-macro2 = "1.0.95"
quote = { version = "1.0.40", optional = true }
ratatui = { version = "0.29.0", optional = true }
reedline = { version = "0.39.0", optional = true }
regex = "1.11.1"
reqwest = { version = "0.11", features = ["blocking", "json"], optional = true }
rfd = { version = "0.14", optional = true }
scopeguard = { version = "1.2.0", optional = true }
semver = "1.0.26"
serde = { version = "1.0.219", features = ["derive"] }
serde_json = { version = "1.0.140", optional = true }
serde_yaml_ok = { version = "0.9.36", optional = true }
serde_merge = { version = "0.1.3", optional = true }
side-by-side-diff = { version = "0.1.2", optional = true }
simplelog = { version = "0.12.2", optional = true }
strict = "0.2.0"
strum = { version = "0.27.1", features = ["derive", "phf"] }
supports-color = { version = "3.0.2", optional = true }
syn = { version = "2", features = [
    "extra-traits",
    "full",
    "visit",
    "visit-mut",
], optional = true }
tempfile = { version = "3.20", optional = true }
termbg = { version = "0.6.2", optional = true }
terminal-light = { version = "1.8.0", optional = true }
thag_proc_macros = { version = "0.1.2", path = "thag_proc_macros" }
thag_profiler = { path = "thag_profiler", version = "0.1" }
tinyget = { version = "1.0.2", features = ["https"], optional = true }
tokio = { version = "1.36.0", features = [
    "rt-multi-thread",
    "macros",
    "time",
], optional = true }
toml = { version = "0.8" }
toml_edit = { version = "0.22", optional = true }
# `tui-textarea` is used for the `tui` feature`.
tui-textarea = { version = "0.7", features = [
    "crossterm",
    "search",
], optional = true }
url = { version = "2.5.4", optional = true }
warp = { version = "0.3", optional = true }
dhat = { version = "0.3", optional = true }

[build-dependencies]
phf = { version = "0.12", features = ["macros"] }
tempfile = "3.20"
toml = "0.8.19"

[target.'cfg(windows)'.dependencies]
win32console = "0.1.5"
winapi = "0.3.9"

[profile.dev]
# opt-level = 1            # Use slightly better optimizations.
debug = true
debug-assertions = true
incremental = true

[profile.release]
debug = false

# The profile that 'cargo dist' will build with
[profile.dist]
inherits = "release"
lto = "thin"

[lib]
name = "thag_rs"
path = "src/lib.rs"

[[bin]]
name = "thag"
path = "src/bin/thag_rs.rs"

# Add these [[bin]] sections after your existing thag binary
[[bin]]
name = "thag_ast"
path = "src/bin/thag_ast.rs"
required-features = ["tools"]

[[bin]]
name = "thag_cargo"
path = "src/bin/thag_cargo.rs"
required-features = ["tools"]

[[bin]]
name = "thag_clippy"
path = "src/bin/thag_clippy.rs"
required-features = ["tools"]

[[bin]]
name = "thag_demo_help"
path = "src/bin/thag_demo_help.rs"
required-features = ["tools"]

[[bin]]
name = "thag_migrate_tool"
path = "src/bin/thag_migrate_tool.rs"
required-features = ["tools"]

[[bin]]
name = "thag_convert_themes"
path = "src/bin/thag_convert_themes.rs"
required-features = ["tools"]

[[bin]]
name = "thag_detect_term"
path = "src/bin/thag_detect_term.rs"
required-features = ["tools"]

[[bin]]
name = "thag_expand"
path = "src/bin/thag_expand.rs"
required-features = ["tools"]

[[bin]]
name = "thag_find_demos"
path = "src/bin/thag_find_demos.rs"
required-features = ["tools"]

[[bin]]
name = "thag_gen_config"
path = "src/bin/thag_gen_config.rs"
required-features = ["tools"]

[[bin]]
name = "thag_gen_errors"
path = "src/bin/thag_gen_errors.rs"
required-features = ["tools"]

[[bin]]
name = "thag_gen_readme"
path = "src/bin/thag_gen_readme.rs"
required-features = ["tools"]

[[bin]]
name = "thag_get_demo"
path = "src/bin/thag_get_demo.rs"
required-features = ["tools"]

[[bin]]
name = "thag_legible"
path = "src/bin/thag_legible.rs"
required-features = ["tools"]

[[bin]]
name = "thag_markdown"
path = "src/bin/thag_markdown.rs"
required-features = ["tools"]

[[bin]]
name = "thag_show_themes"
path = "src/bin/thag_show_themes.rs"
required-features = ["tools"]

[[bin]]
name = "thag_to_rust_script"
path = "src/bin/thag_to_rust_script.rs"
required-features = ["tools"]

[[bin]]
name = "thag_url"
path = "src/bin/thag_url.rs"
required-features = ["tools"]

# [[bin]]
# name = "thag_profile_benchmark"
# path = "src/bin/thag_profile_benchmark.rs"
# required-features = ["tools"]

[features]
## Core and Logging Features
core = ["error_handling", "log_impl"] # Foundation for all features
error_handling = []
log_impl = []                         # Requires either simplelog or env_logger

## `simplelog` crate
simplelog = ["dep:simplelog", "log_impl"]

## `env_logger` crate (alternative to `simplelog`)
env_logger = ["dep:env_logger", "log_impl"]

## AST and Parsing
ast = [
    "core",  # Explicit dependency on core for logging
    "quote",
    "syn",
]

## Configuration
config = ["core", "edit", "mockall", "toml_edit"]

## Terminal color support
<<<<<<< HEAD
color_detect = ["config", "ratatui", "scopeguard", "supports-color", "termbg"]
=======
color_detect = ["config", "crossterm", "ratatui", "scopeguard", "supports-color", "termbg"]
>>>>>>> e3dc41fd

## Build and Analysis
build = [
    "ast",               # For syntax parsing
    "bitflags",
    "cargo-lookup",
    "cargo_toml",
    "clap",
    "config",            # For terminal support
    "prettyplease",
    "ratatui",
    "serde_merge",
    "side-by-side-diff",
]

## TUI editing
tui = [
    "build",                # Full build capabilities
    "scopeguard",
    "serde_json",
    "tui-textarea",
    "thag_proc_macros/tui",
] # UI Features

## REPL capability
repl = [
    "tui",          # Includes all TUI features
    "nu-ansi-term",
    "reedline",
]

## All features
full = ["color_detect", "repl"] # Simplified as repl includes everything

## Tools feature - includes all dependencies needed by tools
tools = [
    "dep:anyhow",
    "dep:atty",
    "dep:colored",
    "dep:convert_case",
    "dep:heck",
    "dep:inquire",
    "dep:pathdiff",
    "dep:reqwest",
    "dep:rfd",
    "dep:serde_yaml_ok",
    "dep:simplelog",
    "dep:tempfile",
    "dep:terminal-light",
    "dep:tinyget",
    "dep:tokio",
    "dep:url",
    "dep:warp",
    # "dep:dhat",
]

## Default Configuration
default = ["full", "simplelog"] # Full features with simplelog

## Optional/Debug Features
debug-logs = []
nightly = []
format_snippet = []
profiling = ["thag_profiler/full_profiling", "thag_proc_macros/full_profiling"]
# dhat-heap = ["dep:dhat"]
pathdiff = ["dep:pathdiff"]
terminal-light = ["dep:terminal-light"]

# Feature dependency tree:
#
# default
# └── full
#     ├── repl
#     │   └── tui
#     │       ├── build
#     │       │   ├── ast
#     │       │   │   ├── core  ★                # Fundamental feature set
#     │       │   │   │   ├── error_handling     # Error types and handling
#     │       │   │   │   ├── log_impl           # Basic logging infrastructure
#     │       │   │   │   │   └── (simplelog | env_logger)
#     │       │   │   │   └── styling            # Basic terminal styling
#     │       │   │   ├── quote
#     │       │   │   └── syn
#     │       │   ├── config
#     │       │   │   ├── core  ★ (shared)       # Core features required here too
#     │       │   │   ├── mockall
#     │       │   │   ├── serde_with
#     │       │   │   └── toml_edit
#     │       │   └── ratatui                    # TUI framework (shared with color_detect)
#     │       │
#     │       ├── tui-textarea                   # Text editing widget
#     │       ├── serde_json                     # JSON support
#     │       └── scopeguard                     # Resource cleanup (shared with color_detect)
#     │
#     └── color_detect     # Optional terminal detection, only included in full
#         ├── config
#         ├── ratatui      # TUI framework (shared with build)
#         ├── scopeguard   # (shared with tui)
#         ├── supports-color
#         └── termbg

# Core Feature Set (★):
# - Basic logging and error handling
# - Essential macros: cprtln, debug_log, lazy_static_var, vlog, regex
# - Styling system and macros: cvprtln, style_for_role
# - Fundamental types and traits
#
# Optional features:
# - profiling     # Enables profiling via thag_profiler (for internal use)
# - debug-logs
# - nightly
# - format_snippet
#
# Common Usage Patterns:
# 1. Just core functionality:
#    features = ["core", "simplelog"]
#
# 2. Core with profiling enabled:
#    features = ["core", "simplelog", "profiling"]
#
# 3. Core with color detection:
#    features = ["core", "color_detect", "simplelog"]
#
# 4. Full functionality with profiling:
#    features = ["full", "simplelog", "profiling"]
#
# Optional features can be added at any level:
# - debug-logs
# - nightly
# - format_snippet
# - profiling
#
# Note: When using without default features, must specify a logging implementation:
# cargo add thag_rs --no-default-features --features="repl,simplelog"
# or
# cargo add thag_rs --no-default-features --features="repl,env_logger"

# # New feature for the profiling tools
# profile_analyze = [
#     "core",
#     "dirs",
#     "inferno",
#     "inquire",
#     "serde_json",
#     "simplelog",
# ]
# profile_instrument = ["core", "ra_ap_syntax", "ra-ap-rustc_lexer", "simplelog"]
# profile_tools = ["profile_instrument", "profile_analyze"]

[package.metadata.cargo-features-validate]
# Additional validation that logging feature is satisfied
requires-any = [["simplelog", "env_logger"]]

[dev-dependencies]
assert_cmd = "2.0.17"
criterion = "0.6"
either = "1.15.0"
env_logger = "0.11.5"
lazy_static = "1.5.0"
predicates = "3.1.2"
serial_test = "3.2.0"
tempfile = "3.19"
test-generator = "0.3.1"
tokio = { version = "1.36.0", features = ["rt", "macros", "time"] }

[[bench]]
name = "filter_bench"
harness = false

[workspace]
members = ["thag_proc_macros", "thag_profiler"]
exclude = ["bank/proc_macros", "demo/proc_macros"]

[package.metadata.docs.rs]
# features = ["document-features"]
all-features = true<|MERGE_RESOLUTION|>--- conflicted
+++ resolved
@@ -249,11 +249,7 @@
 config = ["core", "edit", "mockall", "toml_edit"]
 
 ## Terminal color support
-<<<<<<< HEAD
 color_detect = ["config", "ratatui", "scopeguard", "supports-color", "termbg"]
-=======
-color_detect = ["config", "crossterm", "ratatui", "scopeguard", "supports-color", "termbg"]
->>>>>>> e3dc41fd
 
 ## Build and Analysis
 build = [
