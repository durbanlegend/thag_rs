/*[toml]
[dependencies]
chrono = "0.4.39"
dirs = "6.0.0"
inferno = "0.12.0"
inquire = "0.7.5"
serde = { version = "1.0.216", features = ["derive"] }
serde_json = "1.0.138"
strum = { version = "0.27.1", features = ["derive"] }
# thag_rs = { git = "https://github.com/durbanlegend/thag_rs", branch = "develop", default-features = false, features = ["color_detect", "simplelog"] }
thag_rs = { path = "/Users/donf/projects/thag_rs", default-features = false, features = ["color_detect", "simplelog"] }
*/

/// Profile graph/chart generator for the `thag` internal profiler.
///
/// E.g.:
///
///```
/// thag demo/thag_profile.rs -x    # Compile this script as a command
///
/// cargo run --features thag/profile <path>/demo/time_cookbook.rs -f   # Profile a demo script
///
/// thag_profile    # Generate a flamechart or show stats for the new profile
///```
//# Purpose: Low-footprint profiling.
//# Categories: tools
use chrono::{
    DateTime, Local,
    LocalResult::{Ambiguous, None as Nada, Single},
    TimeZone,
};
use inferno::flamegraph::{
    self,
    color::{BasicPalette, MultiPalette},
    Options, Palette,
};
use inquire::{MultiSelect, Select};
use serde::{Deserialize, Serialize};
use std::collections::{HashMap, HashSet};
use std::fs::{self, File};
use std::io::{BufRead, BufReader};
use std::path::PathBuf;
use std::process::Command;
use std::time::Duration;
use strum::Display;
use thag_rs::profiling::ProfileStats;
use thag_rs::{thousands, ThagError, ThagResult};

#[derive(Debug, Default, Clone)]
pub struct ProcessedProfile {
    pub stacks: Vec<String>,
    pub title: String,
    pub subtitle: String,
    pub timestamp: DateTime<Local>,
    pub profile_type: ProfileType,
    pub memory_data: Option<MemoryData>,
    pub memory_events: Vec<MemoryEvent>,
}

#[derive(Debug, Default, Clone, Display)]
pub enum ProfileType {
    #[default]
    Time,
    Memory,
}

// Keep existing MemoryData struct
#[derive(Debug, Default, Clone)]
pub struct MemoryData {
    // Allocation counts
    pub allocation_count: usize,   // Number of allocation operations
    pub deallocation_count: usize, // Number of deallocation operations

    // Bytes tracked
    pub bytes_allocated: u64,   // Total bytes from allocations
    pub bytes_deallocated: u64, // Total bytes from deallocations

    // Memory state
    pub peak_memory: u64,    // Maximum memory in use at any point
    pub current_memory: u64, // Current memory in use

    // Size distribution
    pub allocation_sizes: HashMap<usize, usize>, // Size -> Count of allocations
}

#[derive(Debug, Clone)]
#[allow(dead_code)]
pub struct MemoryEvent {
    timestamp: u128,
    delta: usize,
    operation: char,
    stack: Vec<String>,
}

#[derive(Debug, Clone, Copy)]
#[allow(dead_code)]
enum ChartType {
    TimeSequence, // flame_chart = true
    Aggregated,   // flame_chart = false
}

impl ChartType {
    fn configure_options(self, opts: &mut Options) {
        opts.flame_chart = matches!(self, Self::TimeSequence);
        opts.title = match self {
            Self::TimeSequence => "Execution Timeline",
            Self::Aggregated => "Aggregated Profile",
        }
        .to_string();
    }
}

#[allow(clippy::cast_possible_wrap)]
fn validate_memory_events(events: &[MemoryEvent]) -> Result<(), String> {
    let mut stack = Vec::new();
    let mut net_memory = 0i64;

    for event in events {
        match event.operation {
            '+' => {
                stack.push(event.delta);
                net_memory += event.delta as i64;
            }
            '-' => {
                if let Some(alloc) = stack.pop() {
                    if alloc != event.delta {
                        return Err(format!(
                            "Mismatched allocation ({}) and deallocation ({})",
                            alloc, event.delta
                        ));
                    }
                    net_memory -= event.delta as i64;
                } else {
                    return Err("Deallocation without matching allocation".to_string());
                }
            }
            _ => return Err(format!("Invalid operation: {}", event.operation)),
        }
    }

    if !stack.is_empty() {
        return Err(format!("{} unclosed allocations", stack.len()));
    }

    if net_memory != 0 {
        return Err(format!("Net memory leak: {net_memory} bytes"));
    }

    Ok(())
}

fn main() -> Result<(), Box<dyn std::error::Error>> {
    // Ensure profiling is disabled for the analyzer
    // Only takes effect if this tool is compiled (`thag tools/thag_profile.rs -x`).
    thag_rs::profiling::set_profiling_enabled(false);
    loop {
        let analysis_types = vec![
            "Time Profile - Single",
            "Time Profile - Differential",
            "Memory Profile - Single",
            "Memory Profile - Differential",
            "Exit",
        ];

        let analysis_type = Select::new("Select analysis type:", analysis_types).prompt()?;

        match analysis_type {
            "Exit" => break,
            "Time Profile - Single" => analyze_single_time_profile()?,
            "Time Profile - Differential" => analyze_differential_profiles(ProfileType::Time)?,
            "Memory Profile - Single" => analyze_memory_profiles()?,
            "Memory Profile - Differential" => analyze_differential_profiles(ProfileType::Memory)?,
            _ => println!("Invalid selection"),
        }

        println!("\nPress Enter to continue...");
        let _ = std::io::stdin().read_line(&mut String::new());
    }

    Ok(())
}

fn analyze_single_time_profile() -> ThagResult<()> {
    // Get time profile files (exclude memory profiles)
    let profile_groups = group_profile_files(|f| !f.contains("-memory"))?;

    if profile_groups.is_empty() {
        println!("No time profile files found.");
        return Ok(());
    }

    match select_profile_file(&profile_groups)? {
        None => Ok(()), // User selected "Back"
        Some(file_path) => {
            let processed = read_and_process_profile(&file_path)?;
            let stats = build_time_stats(&processed)?;

            loop {
                let options = vec![
                    "Show Flamechart",
                    "Filter Functions",
                    "Show Statistics",
                    "Back to Profile Selection",
                ];

                let action = Select::new("Select action:", options)
                    .prompt()
                    .map_err(|e| ThagError::Profiling(e.to_string()))?;

                match action {
                    "Back to Profile Selection" => break,
                    "Show Flamechart" => generate_time_flamechart(&processed)?,
                    "Filter Functions" => {
                        let filtered = filter_functions(&processed)?;
                        generate_time_flamechart(&filtered)?;
                    }
                    "Show Statistics" => {
                        show_statistics(&stats, &processed);
                    }
                    _ => println!("Unknown option"),
                }

                println!("\nPress Enter to continue...");
                let _ = std::io::stdin().read_line(&mut String::new());
            }
            Ok(())
        }
    }
}

fn analyze_differential_profiles(profile_type: ProfileType) -> ThagResult<()> {
    let filter = |filename: &str| match profile_type {
        ProfileType::Time => !filename.contains("-memory"),
        ProfileType::Memory => filename.contains("-memory"),
    };
    // let profile_groups = group_profile_files(filter)?;
    let (before, after) = select_profile_files(filter)?;
    generate_differential_flamegraph(profile_type, &before, &after)
}

fn analyze_memory_profiles() -> ThagResult<()> {
    let profile_groups = group_profile_files(|f| f.contains("-memory"))?;

    if profile_groups.is_empty() {
        println!("No memory profile files found.");
        return Ok(());
    }

    match select_profile_file(&profile_groups)? {
        None => Ok(()), // User selected "Back"
        Some(selected_file) => {
            let processed = read_and_process_profile(&selected_file)?;

            loop {
                let options = vec![
                    "Show Memory Flamechart",
                    "Filter Memory Patterns",
                    "Show Memory Statistics",
                    "Show Allocation Size Distribution",
                    "Back to Profile Selection",
                ];

                // Show memory-specific menu and handle selection...
                let selection = Select::new("Select action:", options)
                    .prompt()
                    .map_err(|e| ThagError::Profiling(e.to_string()))?;

                match selection {
                    "Back to Profile Selection" => break,
                    "Show Memory Flamechart" => generate_memory_flamechart(&processed)
                        .map_or_else(|e| println!("{e}"), |()| {}),
                    "Filter Memory Patterns" => {
                        filter_memory_patterns(&processed).map_or_else(
                            |e| println!("{e}"),
                            |filtered| {
                                generate_memory_flamechart(&filtered)
                                    .map_or_else(|e| println!("{e}"), |()| {});
                            },
                        );
                    }
                    "Show Memory Statistics" => show_memory_statistics(&processed),
                    "Show Allocation Size Distribution" => show_allocation_distribution(&processed)
                        .map_or_else(|e| println!("{e}"), |()| {}),
                    _ => {}
                }

                println!("\nPress Enter to continue...");
                let _ = std::io::stdin().read_line(&mut String::new());
            }
            Ok(())
        }
    }
}

fn generate_time_flamechart(profile: &ProcessedProfile) -> ThagResult<()> {
    if profile.stacks.is_empty() {
        return Err(ThagError::Profiling(
            "No profile data available".to_string(),
        ));
    }

    let color_scheme = select_time_color_scheme()?;

    let chart_type = ChartType::TimeSequence;
    let svg = "flamechart.svg";
    let output = File::create(svg)?;
    let mut opts = Options::default();
    chart_type.configure_options(&mut opts);
    opts.title = if opts.flame_chart {
        "Execution Timeline Chart".to_string()
    } else {
        "Flame Graph".to_string()
    };
    opts.subtitle = Some(format!(
        "Started: {}",
        profile.timestamp.format("%Y-%m-%d %H:%M:%S%.3f")
    ));
    // opts.notes = profile.subtitle.clone();
    opts.colors = color_scheme;
    "μs".clone_into(&mut opts.count_name);
    opts.min_width = 0.0;
    // opts.color_diffusion = true;
    opts.flame_chart = true;

    flamegraph::from_lines(
        &mut opts,
        profile.stacks.iter().rev().map(String::as_str),
        output,
    )?;

    enhance_svg_accessibility(svg)?;

    println!("Flame chart generated: flamechart.svg");
    open_in_browser("flamechart.svg").map_err(|e| ThagError::Profiling(e.to_string()))?;
    Ok(())
}

fn generate_differential_flamegraph(
    profile_type: ProfileType,
    before: &PathBuf,
    after: &PathBuf,
) -> ThagResult<()> {
    // First, generate the differential data
    let mut diff_data = Vec::new();
    inferno::differential::from_files(
        inferno::differential::Options::default(), // Options for differential processing
        before,
        after,
        &mut diff_data,
    )
    .map_err(|e| ThagError::Profiling(e.to_string()))?;

    // Extract timestamps from filenames for the subtitle
    let before_name = before.file_name().unwrap_or_default().to_string_lossy();
    let after_name = after.file_name().unwrap_or_default().to_string_lossy();

    // Get script name from the first file
    let script_name = before
        .file_stem()
        .and_then(|s| s.to_str())
        .and_then(|s| s.split('-').next())
        .unwrap_or("unknown");

    // Now generate the flamegraph from the differential data
    let svg = "flamegraph-diff.svg";
    let output = File::create(svg)?;
    let mut opts = Options::default();
    opts.title = format!("Differential {profile_type} Profile: {script_name}");
    opts.subtitle = format!("Comparing {before_name} → {after_name}").into();
    opts.colors = match profile_type {
        ProfileType::Time => select_time_color_scheme()?,
        ProfileType::Memory => Palette::Basic(BasicPalette::Mem),
    };
    match profile_type {
        ProfileType::Time => "μs",
        ProfileType::Memory => "bytes",
    }
    .clone_into(&mut opts.count_name);
    opts.flame_chart = false;

    // Convert diff_data to lines
    let diff_lines =
        String::from_utf8(diff_data).map_err(|e| ThagError::Profiling(e.to_string()))?;
    let lines: Vec<&str> = diff_lines.lines().collect();

    flamegraph::from_lines(&mut opts, lines.iter().copied(), output)
        .map_err(|e| ThagError::Profiling(e.to_string()))?;

    enhance_svg_accessibility(svg)?;

    println!("\nDifferential flame graph generated: flamegraph-diff.svg");
    println!("Red indicates increased time, blue indicates decreased time");
    println!("The width of the boxes represents the absolute time difference");

    open_in_browser("flamegraph-diff.svg").map_err(|e| ThagError::Profiling(e.to_string()))?;
    Ok(())
}

fn open_in_browser(path: &str) -> Result<(), Box<dyn std::error::Error>> {
    #[cfg(target_os = "macos")]
    {
        Command::new("open").arg(path).spawn()?;
    }
    #[cfg(target_os = "windows")]
    {
        Command::new("cmd").args(["/C", "start", path]).spawn()?;
    }
    #[cfg(target_os = "linux")]
    {
        Command::new("xdg-open").arg(path).spawn()?;
    }
    Ok(())
}

fn show_statistics(stats: &ProfileStats, profile: &ProcessedProfile) {
    println!("\n{}", profile.title);
    println!("{}", profile.subtitle);
    println!(
        "Started: {}",
        profile.timestamp.format("%Y-%m-%d %H:%M:%S%.3f")
    );
    println!("\nFunction Statistics Ranked by Calls:");
    println!("====================================");

    let mut entries: Vec<_> = stats.calls.iter().collect();
    entries.sort_by_key(|(_, &calls)| std::cmp::Reverse(calls));

    for (func, &calls) in entries {
        let total_time = stats.total_time.get(func).unwrap_or(&0);
        let avg_time = if calls > 0 {
            total_time / u128::from(calls)
        } else {
            0
        };
        println!("{calls:>10} calls, {total_time:>12} μs total, {avg_time:>12} μs avg     {func}");
    }
}

fn filter_functions(processed: &ProcessedProfile) -> ThagResult<ProcessedProfile> {
    let functions: HashSet<_> = processed
        .stacks
        .iter()
        .filter_map(|line| {
            line.split(';')
                .next()
                .map(|s| s.split_whitespace().next().unwrap_or(""))
                .filter(|s| !s.is_empty())
        })
        .collect();

    let mut function_list: Vec<_> = functions.into_iter().collect();
    function_list.sort_unstable();

    let to_filter = MultiSelect::new("Select functions to filter out:", function_list)
        .prompt()
        .map_err(|e| ThagError::Profiling(e.to_string()))?;

    Ok(ProcessedProfile {
        stacks: processed
            .stacks
            .iter()
            .filter(|line| {
                let func = line
                    .split(';')
                    .next()
                    .and_then(|s| s.split_whitespace().next())
                    .unwrap_or("");
                !to_filter.contains(&func)
            })
            .cloned()
            .collect(),
        ..processed.clone() // Keep the metadata
    })
}

#[derive(Debug, Serialize, Deserialize)]
struct ColorSchemeConfig {
    last_used: String,
}

impl Default for ColorSchemeConfig {
    fn default() -> Self {
        Self {
            last_used: "Aqua (Default)".to_string(),
        }
    }
}

#[derive(Debug)]
struct ColorSchemeOption {
    name: &'static str,
    description: &'static str,
    palette: Palette,
}

fn get_color_schemes() -> Vec<ColorSchemeOption> {
    vec![
        // Basic Palettes
        ColorSchemeOption {
            name: "Aqua (Default)",
            description: "Cool blue-green gradient, easy on the eyes",
            palette: Palette::Basic(BasicPalette::Aqua),
        },
        ColorSchemeOption {
            name: "Blue",
            description: "Calming blue tones, good for general use",
            palette: Palette::Basic(BasicPalette::Blue),
        },
        ColorSchemeOption {
            name: "Green",
            description: "Forest-like green palette, natural feel",
            palette: Palette::Basic(BasicPalette::Green),
        },
        ColorSchemeOption {
            name: "Hot",
            description: "Heat map style, red-yellow gradient",
            palette: Palette::Basic(BasicPalette::Hot),
        },
        ColorSchemeOption {
            name: "Mem",
            description: "Memory profiling focused, purple tones",
            palette: Palette::Basic(BasicPalette::Mem),
        },
        ColorSchemeOption {
            name: "Orange",
            description: "Warm orange tones, high visibility",
            palette: Palette::Basic(BasicPalette::Orange),
        },
        ColorSchemeOption {
            name: "Purple",
            description: "Rich purple gradient, distinctive look",
            palette: Palette::Basic(BasicPalette::Purple),
        },
        ColorSchemeOption {
            name: "Red",
            description: "Bold red tones, high contrast",
            palette: Palette::Basic(BasicPalette::Red),
        },
        ColorSchemeOption {
            name: "Yellow",
            description: "Bright yellow scheme, high visibility",
            palette: Palette::Basic(BasicPalette::Yellow),
        },
        // Special Palettes
        ColorSchemeOption {
            name: "Rust",
            description: "Official Rust-themed palette, orange and grey tones",
            palette: Palette::Multi(MultiPalette::Rust),
        },
    ]
}

fn load_last_used_time_scheme() -> ThagResult<String> {
    let config_path = dirs::config_dir()
        .ok_or_else(|| ThagError::Profiling("Could not find config directory".to_string()))?
        .join("thag")
        .join("flamechart_colors.json");

    if config_path.exists() {
        let content = fs::read_to_string(config_path)?;
        let config: ColorSchemeConfig =
            serde_json::from_str(&content).map_err(|e| ThagError::Profiling(e.to_string()))?;
        Ok(config.last_used)
    } else {
        Ok(ColorSchemeConfig::default().last_used)
    }
}

fn save_time_color_scheme(name: &str) -> ThagResult<()> {
    let config_dir = dirs::config_dir()
        .ok_or_else(|| ThagError::Profiling("Could not find config directory".to_string()))?
        .join("thag");

    fs::create_dir_all(&config_dir)?;

    let config = ColorSchemeConfig {
        last_used: name.to_string(),
    };

    let config_path = config_dir.join("flamechart_colors.json");
    fs::write(
        config_path,
        serde_json::to_string_pretty(&config).map_err(|e| ThagError::Profiling(e.to_string()))?,
    )?;

    Ok(())
}

fn select_time_color_scheme() -> ThagResult<Palette> {
    let schemes = get_color_schemes();
    let last_used = load_last_used_time_scheme()?;

    // First ask if user wants to use the last scheme or select a new one
    let use_last = inquire::Confirm::new(&format!(
        "Use last color scheme ({last_used})? (Press 'n' to select a different scheme)"
    ))
    .with_default(true)
    .prompt()
    .map_err(|e| ThagError::Profiling(e.to_string()))?;

    if use_last {
        return Ok(schemes
            .iter()
            .find(|s| s.name == last_used)
            .unwrap_or(&schemes[0])
            .palette);
    }

    // Group schemes for display
    println!("\nBasic Color Schemes:");
    println!("-------------------");
    schemes.iter().take(9).for_each(|s| {
        println!("{}: {}", s.name, s.description);
    });

    println!("\nSpecial Color Schemes:");
    println!("--------------------");
    schemes.iter().skip(9).for_each(|s| {
        println!("{}: {}", s.name, s.description);
    });

    println!(); // Add space before selection prompt

    let selection = Select::new(
        "Select color scheme:",
        schemes.iter().map(|s| s.name).collect::<Vec<_>>(),
    )
    .prompt()
    .map_err(|e| ThagError::Profiling(e.to_string()))?;

    // Save the selection
    save_time_color_scheme(selection)?;

    Ok(schemes
        .iter()
        .find(|s| s.name == selection)
        .unwrap()
        .palette)
}

// fn group_profile_files(filter: F) -> ThagResult<Vec<(String, Vec<PathBuf>)>> {
fn group_profile_files<T: Fn(&str) -> bool>(filter: T) -> ThagResult<Vec<(String, Vec<PathBuf>)>> {
    let mut groups: HashMap<String, Vec<PathBuf>> = HashMap::new();

    // Use file_navigator to get the directory and list .folded files
    let dir = std::env::current_dir()?;
    for entry in (dir.read_dir()?).flatten() {
        let path = entry.path();
        if let Some(filename) = path.file_name().and_then(|n| n.to_str()) {
            if path.extension().and_then(|e| e.to_str()) == Some("folded") && filter(filename) {
                if let Some(script_stem) = filename.split('-').next() {
                    groups
                        .entry(script_stem.to_string())
                        .or_default()
                        .push(path);
                }
            }
        }
    }

    // Sort files within each group in reverse chronological order
    for files in groups.values_mut() {
        files.sort_by(|a, b| b.cmp(a)); // Reverse sort
    }

    // Convert to sorted vec for display
    let mut result: Vec<_> = groups.into_iter().collect();
    // Show in reverse chronological order
    result.sort_by(|(_a, ta), (_b, tb)| tb.cmp(ta));

    Ok(result)
}

fn select_profile_files<T: Fn(&str) -> bool>(filter: T) -> ThagResult<(PathBuf, PathBuf)> {
    let groups = group_profile_files(filter)?;

    if groups.is_empty() {
        return Err(ThagError::Profiling("No profile files found".to_string()));
    }

    // First select the script group
    let script_options: Vec<_> = groups
        .iter()
        .map(|(name, files)| format!("{} ({} profiles)", name, files.len()))
        .collect();

    let script_selection = Select::new("Select script to compare:", script_options.clone())
        .prompt()
        .map_err(|e| ThagError::Profiling(e.to_string()))?;

    let script_idx = script_options
        .iter()
        .position(|s| s == &script_selection)
        .ok_or_else(|| ThagError::Profiling("Invalid selection".to_string()))?;

    let files = &groups[script_idx].1;
    if files.len() < 2 {
        return Err(ThagError::Profiling(
            "Need at least 2 profiles to compare".to_string(),
        ));
    }

    // Select 'before' profile
    let file_options: Vec<_> = files
        .iter()
        .map(|p| {
            p.file_name()
                .unwrap_or_default()
                .to_string_lossy()
                .to_string()
        })
        .collect();

    let before = Select::new("Select 'before' profile:", file_options.clone())
        .prompt()
        .map_err(|e| ThagError::Profiling(e.to_string()))?;

    // Create new options list excluding the 'before' selection
    let after_options: Vec<_> = file_options
        .into_iter()
        .filter(|name| name != &before)
        .collect();

    let after = Select::new("Select 'after' profile:", after_options)
        .prompt()
        .map_err(|e| ThagError::Profiling(e.to_string()))?;

    Ok((
        files
            .iter()
            .find(|p| p.file_name().unwrap_or_default().to_string_lossy() == before)
            .cloned()
            .unwrap(),
        files
            .iter()
            .find(|p| p.file_name().unwrap_or_default().to_string_lossy() == after)
            .cloned()
            .unwrap(),
    ))
}

fn select_profile_file(profile_groups: &[(String, Vec<PathBuf>)]) -> ThagResult<Option<PathBuf>> {
    if profile_groups.is_empty() {
        return Ok(None);
    }

    let mut file_options: Vec<_> = profile_groups
        .iter()
        .flat_map(|(_, files)| files)
        .map(|p| p.to_string_lossy().to_string())
        .collect();
    file_options.push("Back".to_string());

    let selected = Select::new("Select profile to analyze:", file_options)
        .prompt()
        .map_err(|e| ThagError::Profiling(e.to_string()))?;

    if selected == "Back" {
        return Ok(None);
    }

    // Find the actual PathBuf for the selected file
    for (_, files) in profile_groups {
        if let Some(file) = files.iter().find(|f| f.to_string_lossy() == selected) {
            return Ok(Some(file.clone()));
        }
    }

    Ok(None)
}

#[allow(
    clippy::cast_possible_wrap,
    clippy::cast_possible_truncation,
    clippy::cast_sign_loss
)]
fn read_and_process_profile(path: &PathBuf) -> ThagResult<ProcessedProfile> {
    let input = File::open(path)?;
    let reader = BufReader::new(input);
    let lines: Vec<String> = reader.lines().map(|l| l.unwrap()).collect();

    let mut processed = ProcessedProfile::default();
    // let start_time: std::option::Option<DateTime<Local>> = None;

    // Determine profile type from first non-empty line
    for line in &lines {
        if line.starts_with("# Time Profile") {
            processed.profile_type = ProfileType::Time;
            break;
        } else if line.starts_with("# Memory Profile") {
            processed.profile_type = ProfileType::Memory;
            break;
        }
    }

    // Process headers first
    for line in &lines {
        if line.starts_with("# Started: ") {
            if let Ok(ts) = line[10..].trim().parse::<i64>() {
                match Local.timestamp_micros(ts) {
                    Single(dt) | Ambiguous(dt, _) => {
                        processed.timestamp = dt;
                    }
                    Nada => (),
                }
                break;
            }
        }
    }

    if matches!(processed.profile_type, ProfileType::Time) {
        processed.stacks = lines
            .iter()
            .filter(|line| !line.starts_with('#') && !line.is_empty())
            .cloned()
            .collect();
    }

    // Process memory entries from folded file
    if matches!(processed.profile_type, ProfileType::Memory) {
        let entries: Vec<MemoryEvent> = lines
            .iter()
            .filter(|line| !line.starts_with('#') && !line.is_empty())
            .filter_map(|line| {
                let parts: Vec<&str> = line.split_whitespace().collect();
                if parts.len() >= 2 {
                    let stack = parts[..parts.len() - 1].join(" ");
                    if let Some(op_size) = parts.last() {
                        // Parse operation and size
                        let (operation, size) = if let Some(size_str) = op_size.strip_prefix('+') {
                            ('+', size_str.parse::<i64>().ok()?)
                        } else if let Some(size_str) = op_size.strip_prefix('-') {
                            ('-', size_str.parse::<i64>().ok()?)
                        } else {
                            return None;
                        };

                        return Some(MemoryEvent {
                            timestamp: 0, // We might want to parse this from the log
                            delta: size.unsigned_abs() as usize,
                            operation,
                            stack: stack.split(';').map(str::to_string).collect(),
                        });
                    }
                }
                None
            })
            .collect();

        processed.memory_events = entries;

        if !processed.memory_events.is_empty() {
            // First validate the events
            if let Err(msg) = validate_memory_events(&processed.memory_events) {
                println!("Warning: Memory event validation failed: {msg}");
            }

            let mut memory_data = MemoryData::default();
            let mut current_memory = 0u64;

            for memory_event in &processed.memory_events {
                // eprintln!(
                //     "memory_data.bytes_allocated = {}; size = {}",
                //     memory_data.bytes_allocated, memory_event.delta
                // );

                // Convert to signed arithmetic to handle both allocations and deallocations
                // memory_data.bytes_allocated =
                //     (memory_data.bytes_allocated as i64 + memory_event.delta as i64) as u64;
                // current_memory = (current_memory as i64 + memory_event.delta as i64) as u64;
                if memory_event.operation == '+' {
                    current_memory += memory_event.delta as u64;
                    memory_data.bytes_allocated += memory_event.delta as u64;
                    memory_data.allocation_count += 1;
                    // Track allocation size distribution
                    *memory_data
                        .allocation_sizes
                        .entry(memory_event.delta)
                        .or_default() += 1;
                } else if memory_event.operation == '-' {
                    current_memory -= memory_event.delta as u64;
                    memory_data.bytes_deallocated += memory_event.delta as u64;
                    memory_data.deallocation_count += 1;
                }
                memory_data.peak_memory = memory_data.peak_memory.max(current_memory);

                // // Track allocation size distribution
                // let size_abs = memory_event.delta;
                // *memory_data.allocation_sizes.entry(size_abs).or_default() += 1;
            }

            memory_data.current_memory = current_memory;
            processed.memory_data = Some(memory_data);
        }

        // Store original entries for later comparison
        processed.stacks = processed
            .memory_events
            .clone()
            .into_iter()
            .map(|memory_event| format!("{} {}", memory_event.stack.join(";"), memory_event.delta))
            .collect();
    }

    Ok(processed)
}

fn build_time_stats(processed: &ProcessedProfile) -> ThagResult<ProfileStats> {
    let mut stats = ProfileStats::default();
    for line in &processed.stacks {
        if let Some((stack, time)) = line.rsplit_once(' ') {
            if let Ok(duration) = time.parse::<u128>() {
                stats.record(
                    stack,
                    Duration::from_micros(
                        u64::try_from(duration).map_err(|e| ThagError::Profiling(e.to_string()))?,
                    ),
                );
            }
        }
    }
    Ok(stats)
}

fn generate_memory_flamechart(profile: &ProcessedProfile) -> ThagResult<()> {
    if profile.stacks.is_empty() {
        return Err(ThagError::Profiling(
            "No memory profile data available".to_string(),
        ));
    }

    let memory_data = profile
        .memory_data
        .as_ref()
        .ok_or_else(|| ThagError::Profiling("No memory statistics available".to_string()))?;

    let output = File::create("memory-flamechart.svg")?;
    let mut opts = Options::default();
    opts.title = format!("{} (Memory Profile)", profile.title);
    opts.subtitle = Some(format!(
        "{}\nStarted: {}\nTotal Bytes Alloc: {} Dealloc: {} Peak: {}",
        profile.subtitle,
        profile.timestamp.format("%Y-%m-%d %H:%M:%S%.3f"),
        thousands(memory_data.bytes_allocated),
        thousands(memory_data.bytes_deallocated),
        thousands(memory_data.peak_memory),
    ));
    opts.colors = Palette::Basic(BasicPalette::Mem);
    "bytes".clone_into(&mut opts.count_name);
    opts.min_width = 0.001;
    opts.flame_chart = true;

    flamegraph::from_lines(
        &mut opts,
        profile.stacks.iter().rev().map(String::as_str),
        output,
    )?;

    enhance_svg_accessibility("memory-flamechart.svg")?;
    println!("Memory flame chart generated: memory-flamechart.svg");
    open_in_browser("memory-flamechart.svg").map_err(|e| ThagError::Profiling(e.to_string()))?;
    Ok(())
}

#[allow(
    clippy::cast_possible_wrap,
    clippy::cast_possible_truncation,
    clippy::cast_sign_loss,
    clippy::type_complexity
)]
fn analyze_allocation_sites(
    profile: &ProcessedProfile,
) -> (Vec<(String, usize)>, Vec<(String, i64)>) {
    let mut total_allocs: HashMap<String, usize> = HashMap::new();
    let mut net_allocs: HashMap<String, i64> = HashMap::new();

    // Process lines directly without creating intermediate MemoryEvents
    for event in &profile.memory_events {
        // eprintln!("event={event:?}");
        // eprintln!(
        //     "stack: {}, op: {}, size: {}",
        //     event.stack.join(";"),
        //     event.operation,
        //     event.delta
        // );
        // Explicitly specify Result type
        let parse_result: Option<(char, i64)> = match (event.operation, event.delta as i64) {
            ('+', s) => Some(('+', s)),
            ('-', s) => Some(('-', s)),
            _ => None,
        };
        // eprintln!("parse_result: {:?}", parse_result);
        if let Some((operation, size)) = parse_result {
            let delta = size.unsigned_abs() as usize;

            if operation == '+' {
                *total_allocs.entry(event.stack.join(";")).or_default() += delta;
                *net_allocs.entry(event.stack.join(";")).or_default() += delta as i64;
            } else {
                *net_allocs.entry(event.stack.join(";")).or_default() -= delta as i64;
            }
        }
    }

    let mut total_sites: Vec<_> = total_allocs.into_iter().collect();
    total_sites.sort_by(|a, b| b.1.cmp(&a.1));

    let mut net_sites: Vec<_> = net_allocs
        .into_iter()
        .filter(|(_, size)| *size != 0)
        .collect();
    net_sites.sort_by(|a, b| b.1.abs().cmp(&a.1.abs()));

    (total_sites, net_sites)
}

// Add pattern analysis to memory statistics display
#[allow(clippy::cast_sign_loss)]
fn show_memory_statistics(profile: &ProcessedProfile) {
    if let Some(memory_data) = &profile.memory_data {
        let memory_data = memory_data.clone();

        println!("Peak Memory Usage:    {} bytes", memory_data.peak_memory);
        println!("Current Memory Usage: {} bytes", memory_data.current_memory);

        // Show top allocation sites from profile data
        let (total_sites, net_sites) = analyze_allocation_sites(profile);

        println!("\nTop Allocation Sites (Total Allocations):");
        println!("----------------------------------------");
        for (stack, size) in total_sites.iter().take(15) {
            println!("{size:>12} bytes: {stack}");
        }

        println!("\nTop Allocation Sites (Net Memory Impact):");
        println!("----------------------------------------");
        for (stack, size) in net_sites.iter().take(15) {
            let sign = if *size > 0 { '+' } else { '-' };
            println!("{:>12} bytes ({:>}): {}", size.abs(), sign, stack);
        }

        // Optional: show allocation patterns
        if !net_sites.is_empty() {
            println!("\nPotential Memory Leaks (Positive Net Allocations):");
            println!("------------------------------------------------");
            for (stack, size) in net_sites.iter().filter(|(_, size)| *size > 0).take(5) {
                println!("{size:>12} bytes: {stack}");
            }
        }
    }
}

#[allow(
    clippy::cast_possible_truncation,
    clippy::cast_sign_loss,
    clippy::cast_precision_loss
)]
fn show_allocation_distribution(profile: &ProcessedProfile) -> ThagResult<()> {
    let memory_data = profile
        .memory_data
        .as_ref()
        .ok_or_else(|| ThagError::Profiling("No memory statistics available".to_string()))?;

    if memory_data.allocation_sizes.is_empty() {
        println!("No allocation data available.");
        return Ok(());
    }

    println!("\nAllocation Size Distribution");
    println!("===========================");

    // Define size buckets (in bytes)
    let buckets = vec![
        (0, 64, "0-64"),
        (65, 256, "65-256"),
        (257, 1024, "257-1K"),
        (1025, 4096, "1K-4K"),
        (4097, 16384, "4K-16K"),
        (16385, 65536, "16K-64K"),
        (65537, usize::MAX, ">64K"),
    ];

    let mut bucket_counts: HashMap<&str, u64> = HashMap::new();
    // let mut total_bytes = 0u64;

    for (&size, &count) in &memory_data.allocation_sizes {
        let count = count as u64;
        // total_bytes += size as u64 * count;
        for &(min, max, label) in &buckets {
            if size >= min && size <= max {
                *bucket_counts.entry(label).or_default() += count;
                break;
            }
        }
    }

    // Calculate max count for bar scaling
    let max_count = bucket_counts.values().max().copied().unwrap_or(1);

    // Display distribution with bars
    for &(_, _, label) in &buckets {
        let count = bucket_counts.get(label).copied().unwrap_or(0);
        let bar_length = ((count as f64 / max_count as f64) * 50.0) as usize;
        println!("{label:>8}: {count:>6} |{}", "█".repeat(bar_length));
    }

    #[cfg(debug_assertions)]
    assert_eq!(total_bytes, memory_data.bytes_allocated);

    println!(
        "\nTotal memory allocated: {} bytes",
        memory_data.bytes_allocated
    );
    println!("Total stack frames: {}", memory_data.allocation_count);
    if memory_data.allocation_count > 0 {
        println!(
            "Average allocation per stack frame: {} bytes",
            memory_data.bytes_allocated / memory_data.allocation_count as u64
        );
    }

    Ok(())
}

#[allow(clippy::cast_precision_loss)]
fn filter_memory_patterns(profile: &ProcessedProfile) -> ThagResult<ProcessedProfile> {
    let patterns = vec![
        "Large allocations (>1MB)",
        "Temporary allocations",
        "Leaked memory",
        "Frequent allocations",
        "Custom pattern...",
    ];

    let selected = MultiSelect::new("Select memory patterns to filter out:", patterns)
        .prompt()
        .map_err(|e| ThagError::Profiling(e.to_string()))?;

    // If nothing selected, return unfiltered profile
    if selected.is_empty() {
        println!("No patterns selected - showing all entries");
        return Ok(profile.clone());
    }

    // Handle custom pattern if selected
    #[allow(clippy::cast_precision_loss)]
    let custom_pattern = if selected.contains(&"Custom pattern...") {
        inquire::Text::new("Enter custom pattern to filter (e.g., 'vec' or 'string'):")
            .prompt()
            .map_err(|e| ThagError::Profiling(e.to_string()))?
    } else {
        String::new()
    };

    // Track filtering statistics
    let mut filter_stats: HashMap<&str, usize> = HashMap::new();
    let total_entries = profile.stacks.len();

    // Create a new filtered profile
    let mut filtered = profile.clone();
    filtered.stacks = profile
        .stacks
        .iter()
        .filter(|stack| {
            selected.iter().any(|&pattern| {
                let matches = if pattern == "Custom pattern..." {
                    stack
                        .to_lowercase()
                        .contains(&custom_pattern.to_lowercase())
                } else {
                    matches_memory_pattern(stack, pattern)
                };
                if matches {
                    *filter_stats.entry(pattern).or_insert(0) += 1;
                }
                matches
            })
        })
        .cloned()
        .collect();

    // Display filtering statistics
    println!("\nFiltering Statistics:");
    println!("====================");
    println!("Total entries: {total_entries}");

    let mut total_filtered = 0;
    for pattern in &selected {
        let count = filter_stats.get(pattern).copied().unwrap_or(0);
        total_filtered = total_filtered.max(count); // Use max to avoid double-counting
        let percentage = (count as f64 / total_entries as f64 * 100.0).round();
        if pattern == &"Custom pattern..." {
            println!("Pattern '{custom_pattern}': {count} entries ({percentage:.1}%)");
        } else {
            println!("Pattern '{pattern}': {count} entries ({percentage:.1}%)");
        }
    }

    let remaining = filtered.stacks.len();
    let remaining_percentage = (remaining as f64 / total_entries as f64 * 100.0).round();
    let filtered_percentage = (total_filtered as f64 / total_entries as f64 * 100.0).round();

    println!("\nSummary:");
    println!("Entries remaining: {remaining} ({remaining_percentage:.1}%)");
    println!("Entries filtered:  {total_filtered} ({filtered_percentage:.1}%)");

    if filtered.stacks.is_empty() {
        println!(
            "\nWarning: All entries were filtered out. Displaying unfiltered profile instead."
        );
        println!("Consider adjusting your filter criteria.");
        println!("\nPress Enter to continue with unfiltered display...");
        let _ = std::io::stdin().read_line(&mut String::new());
        Ok(profile.clone())
    } else {
        Ok(filtered)
    }
}

fn matches_memory_pattern(stack: &str, pattern: &str) -> bool {
    match pattern {
        "Large allocations (>1MB)" => {
            if let Some((_stack, size)) = stack.rsplit_once(' ') {
                size.parse::<usize>()
                    .map(|s| s > 1_000_000)
                    .unwrap_or(false)
            } else {
                false
            }
        }
        "Temporary allocations" => {
            let stack_lower = stack.to_lowercase();
            stack_lower.contains("temp")
                || stack_lower.contains("tmp")
                || stack_lower.contains("temporary")
                || stack_lower.contains("buffer")
        }
        "Leaked memory" => {
            // Only consider it leaked if it's an allocation that doesn't have associated deallocation terms
            let stack_lower = stack.to_lowercase();
            stack_lower.contains("alloc")
                && !stack_lower.contains("free")
                && !stack_lower.contains("drop")
                && !stack_lower.contains("deallocate")
        }
        "Frequent allocations" => {
            let stack_lower = stack.to_lowercase();
            stack_lower.contains("loop")
                || stack_lower.contains("iter")
                || stack_lower.contains("each")
                || stack_lower.contains("map")
        }
        _ => false,
    }
}

fn enhance_svg_accessibility(svg_path: &str) -> ThagResult<()> {
    let content = fs::read_to_string(svg_path)?;

    // Make the inactive search link more visible
    let enhanced = content.replace(
        "opacity:0.1",
        "opacity:0.5", // Darker grey for better visibility
    );

    fs::write(svg_path, enhanced)?;
    Ok(())
<<<<<<< HEAD
}

#[allow(clippy::cast_possible_truncation)]
fn calculate_memory_stats(stacks: &[String]) -> MemoryData {
    let mut memory_data = MemoryData::default();
    let mut current_memory = 0u64;
    let mut peak_memory = 0u64;

    for line in stacks {
        if let Some((stack, size_str)) = line.rsplit_once(' ') {
            if let Ok(size) = size_str.parse::<u64>() {
                memory_data.total_allocations += 1;
                *memory_data
                    .allocation_sizes
                    .entry(size as usize)
                    .or_default() += 1;

                // Assume deallocations if the stack contains certain keywords
                if stack.contains("free") || stack.contains("drop") || stack.contains("deallocate")
                {
                    memory_data.total_deallocations += 1;
                    current_memory = current_memory.saturating_sub(size);
                } else {
                    current_memory += size;
                    peak_memory = peak_memory.max(current_memory);
                }
            }
        }
    }

    memory_data.peak_memory = peak_memory;
    memory_data.current_memory = current_memory;
    memory_data
}

#[derive(Debug)]
struct AllocationLogEntry {
    stack: String,
    size: i64, // Positive for allocations, negative for deallocations
}

#[derive(Debug, Default)]
struct AllocationPattern {
    allocation_count: u64,
    deallocation_count: u64,
    total_allocated: u64,
    total_deallocated: u64,
}

#[allow(clippy::cast_sign_loss)]
fn analyze_allocation_patterns(
    entries: &[AllocationLogEntry],
) -> HashMap<String, AllocationPattern> {
    let mut patterns: HashMap<String, AllocationPattern> = HashMap::new();

    for entry in entries {
        let pattern = patterns.entry(entry.stack.clone()).or_default();
        if entry.size > 0 {
            pattern.allocation_count += 1;
            pattern.total_allocated += entry.size as u64;
        } else {
            pattern.deallocation_count += 1;
            pattern.total_deallocated += (-entry.size) as u64;
        }
    }

    patterns
}

fn find_allocation_log(memory_profile_path: &Path) -> Option<PathBuf> {
    let file_stem = memory_profile_path.file_stem()?.to_str()?;
    // Remove "-memory" suffix and add "-alloc.log"
    let log_name = file_stem.replace("-memory", "-alloc.log");
    let log_path = memory_profile_path.with_file_name(log_name);
    if log_path.exists() {
        Some(log_path)
    } else {
        None
    }
}

fn parse_allocation_log(path: &Path) -> ThagResult<Vec<AllocationLogEntry>> {
    let file = File::open(path)?;
    let reader = BufReader::new(file);
    let mut entries = Vec::new();

    for line in reader.lines() {
        let line = line?;
        if line.starts_with('#') || line.is_empty() {
            continue;
        }

        // Split into stack and operation
        let parts: Vec<&str> = line.split_whitespace().collect();
        if !parts.is_empty() {
            let (stack, op) = if parts.len() > 1 {
                (parts[0..parts.len() - 1].join(" "), *parts.last().unwrap())
            } else {
                (String::new(), parts[0])
            };

            // Parse operation (+size, -size, or =size)
            let size = if let Some(size_str) = op.strip_prefix('+') {
                size_str.parse::<i64>().unwrap_or(0)
            } else if let Some(size_str) = op.strip_prefix('-') {
                -size_str.parse::<i64>().unwrap_or(0)
            } else if let Some(_size_str) = op.strip_prefix('=') {
                0 // Current size, not a change
            } else {
                continue;
            };

            entries.push(AllocationLogEntry { stack, size });
        }
    }

    Ok(entries)
}

#[allow(clippy::cast_sign_loss)]
fn enhance_memory_stats(memory_data: &mut MemoryData, alloc_entries: &[AllocationLogEntry]) {
    let mut current_memory = 0i64;
    let mut peak_memory = 0i64;
    let mut log_allocations = 0u64;
    let mut deallocations = 0u64;
    let mut total_allocated = 0u64;
    let mut total_deallocated = 0u64;

    for entry in alloc_entries {
        match entry.size.cmp(&0) {
            Ordering::Greater => {
                log_allocations += 1;
                current_memory += entry.size;
                total_allocated += entry.size as u64;
            }
            Ordering::Less => {
                deallocations += 1;
                current_memory += entry.size; // Adding negative number
                total_deallocated += (-entry.size) as u64;
            }
            Ordering::Equal => (),
        }
        peak_memory = peak_memory.max(current_memory);
    }

    memory_data.total_deallocations = deallocations;
    memory_data.peak_memory = peak_memory.max(0) as u64;
    memory_data.current_memory = current_memory.max(0) as u64;

    if log_allocations != memory_data.total_allocations || deallocations > log_allocations {
        println!("\nAllocation Tracking Analysis:");
        println!(
            "  Profile shows: {} allocations",
            memory_data.total_allocations
        );
        println!("  Log shows:     {log_allocations} allocations, {deallocations} deallocations");
        println!("  Total bytes:   {total_allocated} allocated, {total_deallocated} deallocated");
    }
}

fn generate_memory_timeline(profile: &ProcessedProfile, file_path: &Path) -> ThagResult<()> {
    // Find and parse allocation log
    if let Some(log_path) = find_allocation_log(file_path) {
        let alloc_entries = parse_allocation_log(&log_path)?;

        // Debug print
        println!("Found {} allocation entries", alloc_entries.len());

        // Calculate timeline data
        let mut cumulative_memory = 0i64;
        let mut timeline_points = Vec::new();
        let mut peak_memory = 0i64;
        let mut min_memory = 0i64;

        for (index, entry) in alloc_entries.iter().enumerate() {
            cumulative_memory += entry.size;
            peak_memory = peak_memory.max(cumulative_memory);
            min_memory = min_memory.min(cumulative_memory);
            timeline_points.push((index as i32, cumulative_memory));

            // // Debug first few points and any negative values
            // if index < 5 || cumulative_memory < 0 {
            //     println!("Point {}: {} bytes", index, cumulative_memory);
            // }
        }

        // Adjust all points to be non-negative
        if min_memory < 0 {
            let offset = min_memory.abs();
            for (_x, y) in &mut timeline_points {
                *y += offset;
            }
            peak_memory += offset;
            println!(
                "Adjusted for negative values by adding offset of {} bytes",
                offset
            );
        }

        if timeline_points.is_empty() {
            return Err(ThagError::Profiling(
                "No memory allocation data available".to_string(),
            ));
        }

        // SVG dimensions and layout
        let width = 1200i32;
        let height = 600i32;
        let padding = 60i32;
        let plot_width = width - 2 * padding;
        let plot_height = height - 2 * padding;

        // Generate y-axis labels (memory scale)
        let memory_labels = generate_memory_scale_labels(peak_memory);
        let memory_points = generate_scale_points(plot_height, memory_labels.len());

        // Generate x-axis labels (time points)
        let time_labels = generate_time_scale_labels(timeline_points.len());
        let time_points = generate_scale_points(plot_width, time_labels.len());

        let path_data = timeline_points
            .iter()
            .map(|(x, y)| {
                // Fix x-coordinate scaling
                let x_pos = padding + ((x * plot_width) / timeline_points.len().max(1) as i32);
                // println!("Point {}: x={}, x_pos={}", x, x, x_pos); // Debug x scaling
                let y_pos =
                    height - padding - ((y * plot_height as i64) / peak_memory.max(1)) as i32;
                if *x == 0 {
                    format!("M {x_pos},{y_pos}")
                } else {
                    format!("L {x_pos},{y_pos}")
                }
            })
            .collect::<String>();

        // Create SVG content
        let svg = format!(
            r#"<?xml version="1.0" encoding="UTF-8" standalone="no"?>
        <svg width="{width}" height="{height}" xmlns="http://www.w3.org/2000/svg">
            <style>
                .axis {{ stroke: #333; stroke-width: 1 }}
                .grid {{ stroke: #ccc; stroke-width: 0.5; opacity: 0.5 }}
                .line {{ stroke: #2196F3; stroke-width: 2; fill: none }}
                .peak {{ stroke: #F44336; stroke-width: 1; stroke-dasharray: 5,5 }}
                .label {{ font-family: Arial; font-size: 12px; }}
                .title {{ font-family: Arial; font-size: 16px; font-weight: bold; }}
            </style>

            <!-- Title -->
            <text x="{}" y="30" class="title" text-anchor="middle">Memory Usage Timeline</text>

            <!-- Grid lines -->
            {}

            <!-- Memory usage line -->
            <path class="line" d="{}"/>

            <!-- Peak memory line -->
            <line class="peak"
                      x1="{padding}"
                      y1="{}"
                      x2="{}"
                      y2="{}" />

            <!-- Axes -->
            <g class="axis">
                <line x1="{padding}" y1="{}" x2="{}" y2="{}" />
                <line x1="{padding}" y1="{}" x2="{padding}" y2="{padding}" />
            </g>

            <!-- Axis labels -->
            {}
        </svg>"#,
            // Format arguments in order:
            width / 2, // Title x position
            generate_grid_lines(
                padding,
                plot_width,
                plot_height,
                &memory_points,
                &time_points
            ), // Grid lines
            // Memory usage line path data
            // Generate path data
            timeline_points
                .iter()
                .map(|(x, y)| {
                    let x_pos = padding + ((x * plot_width) / timeline_points.len().max(1) as i32);
                    let y_pos = calculate_y_position(*y, peak_memory, height, padding, plot_height);
                    if *x == 0 {
                        format!("M {x_pos},{y_pos}")
                    } else {
                        format!("L {x_pos},{y_pos}")
                    }
                })
                .collect::<String>(),
            // Debug points
            // timeline_points
            //     .iter()
            //     .take(5)
            //     .enumerate()
            //     .map(|(i, (x, y))| {
            //         let x_pos = padding + ((x * plot_width) / timeline_points.len().max(1) as i32);
            //         let y_pos = calculate_y_position(*y, peak_memory, height, padding, plot_height);
            //         format!(
            //             r#"<circle cx="{}" cy="{}" r="4" fill="{}"/>
            //                    <text x="{}" y="{}" class="label">{} bytes</text>"#,
            //             x_pos,
            //             y_pos,
            //             if i == 0 { "red" } else { "blue" },
            //             x_pos + 5,
            //             y_pos,
            //             y
            //         )
            //     })
            //     .collect::<String>(),
            // Peak line y-coordinate
            calculate_y_position(peak_memory, peak_memory, height, padding, plot_height),
            width - padding,
            calculate_y_position(peak_memory, peak_memory, height, padding, plot_height),
            // Axis coordinates
            height - padding, // x-axis y1
            width - padding,  // x-axis x2
            height - padding, // x-axis y2
            height - padding, // y-axis y1
            // Axis labels
            generate_axis_labels(
                padding,
                height,
                plot_width,
                &memory_labels,
                &memory_points,
                &time_labels,
                &time_points
            )
        );

        fs::write("memory-timeline.svg", svg)?;
        println!("Memory timeline generated: memory-timeline.svg");

        // Fix the error handling for open_in_browser
        open_in_browser("memory-timeline.svg").map_err(|e| ThagError::Profiling(e.to_string()))?;
    } else {
        return Err(ThagError::Profiling("No allocation log found".to_string()));
    }
    Ok(())
}

fn generate_memory_scale_labels(peak_memory: i64) -> Vec<String> {
    let step = match peak_memory {
        0..=1_000 => 100,
        1_001..=10_000 => 1_000,
        10_001..=100_000 => 10_000,
        100_001..=1_000_000 => 100_000,
        _ => 1_000_000,
    };

    let mut labels = Vec::new();
    let mut current = 0;
    while current <= peak_memory {
        labels.push(format_memory_size(current));
        current += step;
    }
    labels
}

fn format_memory_size(size: i64) -> String {
    if size >= 1_000_000 {
        format!("{}MB", size / 1_000_000)
    } else if size >= 1_000 {
        format!("{}KB", size / 1_000)
    } else {
        format!("{}B", size)
    }
}

fn generate_time_scale_labels(total_points: usize) -> Vec<String> {
    let step = match total_points {
        0..=10 => 1,
        11..=100 => 10,
        101..=1000 => 100,
        _ => 1000,
    };

    let mut labels = Vec::new();
    let mut current = 0;
    while current < total_points {
        labels.push(current.to_string());
        current += step;
    }
    labels
}

fn generate_scale_points(length: i32, num_divisions: usize) -> Vec<i32> {
    (0..num_divisions)
        .map(|i| (i * length as usize) / (num_divisions - 1))
        .map(|p| p as i32)
        .collect()
}

fn generate_grid_lines(
    padding: i32,
    plot_width: i32,
    plot_height: i32,
    memory_points: &[i32],
    time_points: &[i32],
) -> String {
    let mut grid = String::new();

    // Horizontal grid lines
    for &y in memory_points {
        grid.push_str(&format!(
            r#"<line class="grid" x1="{}" y1="{}" x2="{}" y2="{}" />"#,
            padding,
            y + padding,
            padding + plot_width,
            y + padding
        ));
    }

    // Vertical grid lines
    for &x in time_points {
        grid.push_str(&format!(
            r#"<line class="grid" x1="{}" y1="{}" x2="{}" y2="{}" />"#,
            x + padding,
            padding,
            x + padding,
            padding + plot_height
        ));
    }

    grid
}

fn generate_axis_labels(
    padding: i32,
    height: i32,
    plot_width: i32,
    memory_labels: &[String],
    memory_points: &[i32],
    time_labels: &[String],
    time_points: &[i32],
) -> String {
    let mut labels = String::new();

    // Y-axis (memory) labels - reverse the order to have 0 at bottom
    for (i, (label, &y)) in memory_labels.iter().zip(memory_points).enumerate() {
        let y_pos = height - padding - y; // Flip the y-coordinate
        labels.push_str(&format!(
                r#"<text x="{}" y="{}" class="label" text-anchor="end" alignment-baseline="middle">{}</text>"#,
                padding - 5,
                y_pos,
                label
            ));
    }

    // X-axis (time) labels
    for (label, &x) in time_labels.iter().zip(time_points) {
        labels.push_str(&format!(
            r#"<text x="{}" y="{}" class="label" text-anchor="middle">{}</text>"#,
            x + padding,
            height - padding + 20,
            label
        ));
    }

    // Axis titles
    labels.push_str(&format!(
        r#"<text x="{}" y="{}" class="label" text-anchor="middle">Time (events)</text>"#,
        padding + plot_width / 2,
        height - 10
    ));
    labels.push_str(&format!(
        r#"<text x="{}" y="{}" class="label" text-anchor="middle" transform="rotate(-90,{},{})">{}</text>"#,
        15,
        height / 2,
        15,
        height / 2,
        "Memory Usage"
    ));

    labels
}

fn calculate_y_position(value: i64, peak: i64, height: i32, padding: i32, plot_height: i32) -> i32 {
    // Convert value to y-coordinate (0 at bottom)
    height - padding - ((value * plot_height as i64) / peak.max(1)) as i32
=======
>>>>>>> 7f38ab4c
}<|MERGE_RESOLUTION|>--- conflicted
+++ resolved
@@ -1265,495 +1265,4 @@
 
     fs::write(svg_path, enhanced)?;
     Ok(())
-<<<<<<< HEAD
-}
-
-#[allow(clippy::cast_possible_truncation)]
-fn calculate_memory_stats(stacks: &[String]) -> MemoryData {
-    let mut memory_data = MemoryData::default();
-    let mut current_memory = 0u64;
-    let mut peak_memory = 0u64;
-
-    for line in stacks {
-        if let Some((stack, size_str)) = line.rsplit_once(' ') {
-            if let Ok(size) = size_str.parse::<u64>() {
-                memory_data.total_allocations += 1;
-                *memory_data
-                    .allocation_sizes
-                    .entry(size as usize)
-                    .or_default() += 1;
-
-                // Assume deallocations if the stack contains certain keywords
-                if stack.contains("free") || stack.contains("drop") || stack.contains("deallocate")
-                {
-                    memory_data.total_deallocations += 1;
-                    current_memory = current_memory.saturating_sub(size);
-                } else {
-                    current_memory += size;
-                    peak_memory = peak_memory.max(current_memory);
-                }
-            }
-        }
-    }
-
-    memory_data.peak_memory = peak_memory;
-    memory_data.current_memory = current_memory;
-    memory_data
-}
-
-#[derive(Debug)]
-struct AllocationLogEntry {
-    stack: String,
-    size: i64, // Positive for allocations, negative for deallocations
-}
-
-#[derive(Debug, Default)]
-struct AllocationPattern {
-    allocation_count: u64,
-    deallocation_count: u64,
-    total_allocated: u64,
-    total_deallocated: u64,
-}
-
-#[allow(clippy::cast_sign_loss)]
-fn analyze_allocation_patterns(
-    entries: &[AllocationLogEntry],
-) -> HashMap<String, AllocationPattern> {
-    let mut patterns: HashMap<String, AllocationPattern> = HashMap::new();
-
-    for entry in entries {
-        let pattern = patterns.entry(entry.stack.clone()).or_default();
-        if entry.size > 0 {
-            pattern.allocation_count += 1;
-            pattern.total_allocated += entry.size as u64;
-        } else {
-            pattern.deallocation_count += 1;
-            pattern.total_deallocated += (-entry.size) as u64;
-        }
-    }
-
-    patterns
-}
-
-fn find_allocation_log(memory_profile_path: &Path) -> Option<PathBuf> {
-    let file_stem = memory_profile_path.file_stem()?.to_str()?;
-    // Remove "-memory" suffix and add "-alloc.log"
-    let log_name = file_stem.replace("-memory", "-alloc.log");
-    let log_path = memory_profile_path.with_file_name(log_name);
-    if log_path.exists() {
-        Some(log_path)
-    } else {
-        None
-    }
-}
-
-fn parse_allocation_log(path: &Path) -> ThagResult<Vec<AllocationLogEntry>> {
-    let file = File::open(path)?;
-    let reader = BufReader::new(file);
-    let mut entries = Vec::new();
-
-    for line in reader.lines() {
-        let line = line?;
-        if line.starts_with('#') || line.is_empty() {
-            continue;
-        }
-
-        // Split into stack and operation
-        let parts: Vec<&str> = line.split_whitespace().collect();
-        if !parts.is_empty() {
-            let (stack, op) = if parts.len() > 1 {
-                (parts[0..parts.len() - 1].join(" "), *parts.last().unwrap())
-            } else {
-                (String::new(), parts[0])
-            };
-
-            // Parse operation (+size, -size, or =size)
-            let size = if let Some(size_str) = op.strip_prefix('+') {
-                size_str.parse::<i64>().unwrap_or(0)
-            } else if let Some(size_str) = op.strip_prefix('-') {
-                -size_str.parse::<i64>().unwrap_or(0)
-            } else if let Some(_size_str) = op.strip_prefix('=') {
-                0 // Current size, not a change
-            } else {
-                continue;
-            };
-
-            entries.push(AllocationLogEntry { stack, size });
-        }
-    }
-
-    Ok(entries)
-}
-
-#[allow(clippy::cast_sign_loss)]
-fn enhance_memory_stats(memory_data: &mut MemoryData, alloc_entries: &[AllocationLogEntry]) {
-    let mut current_memory = 0i64;
-    let mut peak_memory = 0i64;
-    let mut log_allocations = 0u64;
-    let mut deallocations = 0u64;
-    let mut total_allocated = 0u64;
-    let mut total_deallocated = 0u64;
-
-    for entry in alloc_entries {
-        match entry.size.cmp(&0) {
-            Ordering::Greater => {
-                log_allocations += 1;
-                current_memory += entry.size;
-                total_allocated += entry.size as u64;
-            }
-            Ordering::Less => {
-                deallocations += 1;
-                current_memory += entry.size; // Adding negative number
-                total_deallocated += (-entry.size) as u64;
-            }
-            Ordering::Equal => (),
-        }
-        peak_memory = peak_memory.max(current_memory);
-    }
-
-    memory_data.total_deallocations = deallocations;
-    memory_data.peak_memory = peak_memory.max(0) as u64;
-    memory_data.current_memory = current_memory.max(0) as u64;
-
-    if log_allocations != memory_data.total_allocations || deallocations > log_allocations {
-        println!("\nAllocation Tracking Analysis:");
-        println!(
-            "  Profile shows: {} allocations",
-            memory_data.total_allocations
-        );
-        println!("  Log shows:     {log_allocations} allocations, {deallocations} deallocations");
-        println!("  Total bytes:   {total_allocated} allocated, {total_deallocated} deallocated");
-    }
-}
-
-fn generate_memory_timeline(profile: &ProcessedProfile, file_path: &Path) -> ThagResult<()> {
-    // Find and parse allocation log
-    if let Some(log_path) = find_allocation_log(file_path) {
-        let alloc_entries = parse_allocation_log(&log_path)?;
-
-        // Debug print
-        println!("Found {} allocation entries", alloc_entries.len());
-
-        // Calculate timeline data
-        let mut cumulative_memory = 0i64;
-        let mut timeline_points = Vec::new();
-        let mut peak_memory = 0i64;
-        let mut min_memory = 0i64;
-
-        for (index, entry) in alloc_entries.iter().enumerate() {
-            cumulative_memory += entry.size;
-            peak_memory = peak_memory.max(cumulative_memory);
-            min_memory = min_memory.min(cumulative_memory);
-            timeline_points.push((index as i32, cumulative_memory));
-
-            // // Debug first few points and any negative values
-            // if index < 5 || cumulative_memory < 0 {
-            //     println!("Point {}: {} bytes", index, cumulative_memory);
-            // }
-        }
-
-        // Adjust all points to be non-negative
-        if min_memory < 0 {
-            let offset = min_memory.abs();
-            for (_x, y) in &mut timeline_points {
-                *y += offset;
-            }
-            peak_memory += offset;
-            println!(
-                "Adjusted for negative values by adding offset of {} bytes",
-                offset
-            );
-        }
-
-        if timeline_points.is_empty() {
-            return Err(ThagError::Profiling(
-                "No memory allocation data available".to_string(),
-            ));
-        }
-
-        // SVG dimensions and layout
-        let width = 1200i32;
-        let height = 600i32;
-        let padding = 60i32;
-        let plot_width = width - 2 * padding;
-        let plot_height = height - 2 * padding;
-
-        // Generate y-axis labels (memory scale)
-        let memory_labels = generate_memory_scale_labels(peak_memory);
-        let memory_points = generate_scale_points(plot_height, memory_labels.len());
-
-        // Generate x-axis labels (time points)
-        let time_labels = generate_time_scale_labels(timeline_points.len());
-        let time_points = generate_scale_points(plot_width, time_labels.len());
-
-        let path_data = timeline_points
-            .iter()
-            .map(|(x, y)| {
-                // Fix x-coordinate scaling
-                let x_pos = padding + ((x * plot_width) / timeline_points.len().max(1) as i32);
-                // println!("Point {}: x={}, x_pos={}", x, x, x_pos); // Debug x scaling
-                let y_pos =
-                    height - padding - ((y * plot_height as i64) / peak_memory.max(1)) as i32;
-                if *x == 0 {
-                    format!("M {x_pos},{y_pos}")
-                } else {
-                    format!("L {x_pos},{y_pos}")
-                }
-            })
-            .collect::<String>();
-
-        // Create SVG content
-        let svg = format!(
-            r#"<?xml version="1.0" encoding="UTF-8" standalone="no"?>
-        <svg width="{width}" height="{height}" xmlns="http://www.w3.org/2000/svg">
-            <style>
-                .axis {{ stroke: #333; stroke-width: 1 }}
-                .grid {{ stroke: #ccc; stroke-width: 0.5; opacity: 0.5 }}
-                .line {{ stroke: #2196F3; stroke-width: 2; fill: none }}
-                .peak {{ stroke: #F44336; stroke-width: 1; stroke-dasharray: 5,5 }}
-                .label {{ font-family: Arial; font-size: 12px; }}
-                .title {{ font-family: Arial; font-size: 16px; font-weight: bold; }}
-            </style>
-
-            <!-- Title -->
-            <text x="{}" y="30" class="title" text-anchor="middle">Memory Usage Timeline</text>
-
-            <!-- Grid lines -->
-            {}
-
-            <!-- Memory usage line -->
-            <path class="line" d="{}"/>
-
-            <!-- Peak memory line -->
-            <line class="peak"
-                      x1="{padding}"
-                      y1="{}"
-                      x2="{}"
-                      y2="{}" />
-
-            <!-- Axes -->
-            <g class="axis">
-                <line x1="{padding}" y1="{}" x2="{}" y2="{}" />
-                <line x1="{padding}" y1="{}" x2="{padding}" y2="{padding}" />
-            </g>
-
-            <!-- Axis labels -->
-            {}
-        </svg>"#,
-            // Format arguments in order:
-            width / 2, // Title x position
-            generate_grid_lines(
-                padding,
-                plot_width,
-                plot_height,
-                &memory_points,
-                &time_points
-            ), // Grid lines
-            // Memory usage line path data
-            // Generate path data
-            timeline_points
-                .iter()
-                .map(|(x, y)| {
-                    let x_pos = padding + ((x * plot_width) / timeline_points.len().max(1) as i32);
-                    let y_pos = calculate_y_position(*y, peak_memory, height, padding, plot_height);
-                    if *x == 0 {
-                        format!("M {x_pos},{y_pos}")
-                    } else {
-                        format!("L {x_pos},{y_pos}")
-                    }
-                })
-                .collect::<String>(),
-            // Debug points
-            // timeline_points
-            //     .iter()
-            //     .take(5)
-            //     .enumerate()
-            //     .map(|(i, (x, y))| {
-            //         let x_pos = padding + ((x * plot_width) / timeline_points.len().max(1) as i32);
-            //         let y_pos = calculate_y_position(*y, peak_memory, height, padding, plot_height);
-            //         format!(
-            //             r#"<circle cx="{}" cy="{}" r="4" fill="{}"/>
-            //                    <text x="{}" y="{}" class="label">{} bytes</text>"#,
-            //             x_pos,
-            //             y_pos,
-            //             if i == 0 { "red" } else { "blue" },
-            //             x_pos + 5,
-            //             y_pos,
-            //             y
-            //         )
-            //     })
-            //     .collect::<String>(),
-            // Peak line y-coordinate
-            calculate_y_position(peak_memory, peak_memory, height, padding, plot_height),
-            width - padding,
-            calculate_y_position(peak_memory, peak_memory, height, padding, plot_height),
-            // Axis coordinates
-            height - padding, // x-axis y1
-            width - padding,  // x-axis x2
-            height - padding, // x-axis y2
-            height - padding, // y-axis y1
-            // Axis labels
-            generate_axis_labels(
-                padding,
-                height,
-                plot_width,
-                &memory_labels,
-                &memory_points,
-                &time_labels,
-                &time_points
-            )
-        );
-
-        fs::write("memory-timeline.svg", svg)?;
-        println!("Memory timeline generated: memory-timeline.svg");
-
-        // Fix the error handling for open_in_browser
-        open_in_browser("memory-timeline.svg").map_err(|e| ThagError::Profiling(e.to_string()))?;
-    } else {
-        return Err(ThagError::Profiling("No allocation log found".to_string()));
-    }
-    Ok(())
-}
-
-fn generate_memory_scale_labels(peak_memory: i64) -> Vec<String> {
-    let step = match peak_memory {
-        0..=1_000 => 100,
-        1_001..=10_000 => 1_000,
-        10_001..=100_000 => 10_000,
-        100_001..=1_000_000 => 100_000,
-        _ => 1_000_000,
-    };
-
-    let mut labels = Vec::new();
-    let mut current = 0;
-    while current <= peak_memory {
-        labels.push(format_memory_size(current));
-        current += step;
-    }
-    labels
-}
-
-fn format_memory_size(size: i64) -> String {
-    if size >= 1_000_000 {
-        format!("{}MB", size / 1_000_000)
-    } else if size >= 1_000 {
-        format!("{}KB", size / 1_000)
-    } else {
-        format!("{}B", size)
-    }
-}
-
-fn generate_time_scale_labels(total_points: usize) -> Vec<String> {
-    let step = match total_points {
-        0..=10 => 1,
-        11..=100 => 10,
-        101..=1000 => 100,
-        _ => 1000,
-    };
-
-    let mut labels = Vec::new();
-    let mut current = 0;
-    while current < total_points {
-        labels.push(current.to_string());
-        current += step;
-    }
-    labels
-}
-
-fn generate_scale_points(length: i32, num_divisions: usize) -> Vec<i32> {
-    (0..num_divisions)
-        .map(|i| (i * length as usize) / (num_divisions - 1))
-        .map(|p| p as i32)
-        .collect()
-}
-
-fn generate_grid_lines(
-    padding: i32,
-    plot_width: i32,
-    plot_height: i32,
-    memory_points: &[i32],
-    time_points: &[i32],
-) -> String {
-    let mut grid = String::new();
-
-    // Horizontal grid lines
-    for &y in memory_points {
-        grid.push_str(&format!(
-            r#"<line class="grid" x1="{}" y1="{}" x2="{}" y2="{}" />"#,
-            padding,
-            y + padding,
-            padding + plot_width,
-            y + padding
-        ));
-    }
-
-    // Vertical grid lines
-    for &x in time_points {
-        grid.push_str(&format!(
-            r#"<line class="grid" x1="{}" y1="{}" x2="{}" y2="{}" />"#,
-            x + padding,
-            padding,
-            x + padding,
-            padding + plot_height
-        ));
-    }
-
-    grid
-}
-
-fn generate_axis_labels(
-    padding: i32,
-    height: i32,
-    plot_width: i32,
-    memory_labels: &[String],
-    memory_points: &[i32],
-    time_labels: &[String],
-    time_points: &[i32],
-) -> String {
-    let mut labels = String::new();
-
-    // Y-axis (memory) labels - reverse the order to have 0 at bottom
-    for (i, (label, &y)) in memory_labels.iter().zip(memory_points).enumerate() {
-        let y_pos = height - padding - y; // Flip the y-coordinate
-        labels.push_str(&format!(
-                r#"<text x="{}" y="{}" class="label" text-anchor="end" alignment-baseline="middle">{}</text>"#,
-                padding - 5,
-                y_pos,
-                label
-            ));
-    }
-
-    // X-axis (time) labels
-    for (label, &x) in time_labels.iter().zip(time_points) {
-        labels.push_str(&format!(
-            r#"<text x="{}" y="{}" class="label" text-anchor="middle">{}</text>"#,
-            x + padding,
-            height - padding + 20,
-            label
-        ));
-    }
-
-    // Axis titles
-    labels.push_str(&format!(
-        r#"<text x="{}" y="{}" class="label" text-anchor="middle">Time (events)</text>"#,
-        padding + plot_width / 2,
-        height - 10
-    ));
-    labels.push_str(&format!(
-        r#"<text x="{}" y="{}" class="label" text-anchor="middle" transform="rotate(-90,{},{})">{}</text>"#,
-        15,
-        height / 2,
-        15,
-        height / 2,
-        "Memory Usage"
-    ));
-
-    labels
-}
-
-fn calculate_y_position(value: i64, peak: i64, height: i32, padding: i32, plot_height: i32) -> i32 {
-    // Convert value to y-coordinate (0 at bottom)
-    height - padding - ((value * plot_height as i64) / peak.max(1)) as i32
-=======
->>>>>>> 7f38ab4c
 }