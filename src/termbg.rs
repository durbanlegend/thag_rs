--- conflicted
+++ resolved
@@ -68,10 +68,6 @@
 /// get detected terminal
 #[cfg(target_os = "windows")]
 pub fn terminal() -> Terminal {
-<<<<<<< HEAD
-=======
-
->>>>>>> d559fc38
     // As of 2024-10-16, only Windows Terminal 1.22 (preview) supports *querying*
     // rgb values. Since xterm OSC is MS's roadmap, I'm leaving this in for when
     // VS Code hopefully follows suit. But right now it will time out
@@ -473,10 +469,12 @@
 fn decode_x11_color(s: &str) -> ThagResult<(u16, u16, u16)> {
     println!("s={s}");
     fn decode_hex(s: &str) -> ThagResult<u16> {
+        println!("s={s}");
         let len = s.len();
         let mut ret =
             u16::from_str_radix(s, 16).map_err(|_| ThagError::FromStr(String::from(s).into()))?;
         ret <<= (4 - len) * 4;
+        println!("ret={ret}");
         Ok(ret)
     }
 
@@ -572,6 +570,7 @@
     use std::sync::{Arc, Mutex};
     use std::thread::sleep;
     use std::time::Duration;
+
     // Xterm expected query
     const ESC_OSC_QUERY: &[u8; 8] = b"\x1b]11;?\x1b\\";
 
