--- conflicted
+++ resolved
@@ -422,13 +422,9 @@
 #[cfg(feature = "full_profiling")]
 #[fn_name]
 pub fn init_profiling(root_module: &'static str, profile_config: ProfileConfiguration) {
-<<<<<<< HEAD
-    with_allocator(Allocator::System, || {
-=======
     with_sys_alloc(|| {
         // eprintln!("root_module={root_module}, profile_config={profile_config:#?}");
 
->>>>>>> c634ee96
         // Only set PROFILEE if it hasn't been set already
         // This allows multiple test functions to call init_profiling
         if PROFILEE.get().is_none() {
