--- conflicted
+++ resolved
@@ -2,10 +2,6 @@
 /// Copyright (c) 2022 Canop
 ///
 use ratatui::crossterm::event::{KeyCode, KeyEvent, KeyModifiers};
-<<<<<<< HEAD
-use firestorm::{profile_fn, profile_method};
-=======
->>>>>>> 69251e0b
 use strict::OneToThree;
 
 /// A Key combination wraps from one to three standard keys with optional modifiers
