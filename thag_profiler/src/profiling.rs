// use backtrace::Backtrace;
use chrono::Local;
use once_cell::sync::Lazy;
use parking_lot::Mutex;
use std::{
    collections::{BTreeSet, HashMap},
    env,
    fmt::{Display, Formatter},
    fs::File,
    io::BufWriter,
    path::PathBuf,
    str::FromStr,
    sync::atomic::{AtomicU8, Ordering},
    time::Instant,
};

use crate::{debug_log, static_lazy, ProfileError, ProfileResult};

#[cfg(feature = "time_profiling")]
use crate::get_root_module;

// Import mem_attribution module functions when full_profiling is enabled
#[cfg(feature = "full_profiling")]
use crate::mem_attribution::{deregister_profile, get_next_profile_id, register_profile};

#[cfg(feature = "full_profiling")]
use crate::{
    mem_tracking::{
        activate_task, create_memory_task, get_task_memory_usage, /* push_task_to_stack, */
        record_alloc_for_task_id, TaskGuard, TaskMemoryContext, TASK_PATH_REGISTRY,
    },
    warn_once, with_sys_alloc,
};

#[cfg(feature = "full_profiling")]
use regex::Regex;

#[cfg(feature = "time_profiling")]
use backtrace::{Backtrace, BacktraceFrame};

#[cfg(feature = "time_profiling")]
use crate::{file_stem_from_path_str, flush_debug_log, get_base_location};

#[cfg(feature = "time_profiling")]
use std::{
    collections::HashSet,
    convert::Into,
    fs::OpenOptions,
    io::Write,
    // path::PathBuf,
    sync::{
        atomic::{AtomicBool, AtomicU64},
        OnceLock,
    },
    time::SystemTime,
};

// Single atomic for runtime profiling state
#[cfg(feature = "time_profiling")]
static PROFILING_STATE: AtomicBool = AtomicBool::new(false);

// Mutex to prevent concurrent access to profiling by different executions.
#[cfg(feature = "time_profiling")]
pub static PROFILING_MUTEX: Mutex<()> = Mutex::new(());

/// Profiling capability flags (bitflags pattern) for determining which profiling types are supported
#[allow(dead_code)]
#[derive(Debug, Clone, Copy, PartialEq, Eq)]
pub struct ProfileCapability(pub u8);

#[allow(dead_code)]
impl ProfileCapability {
    pub const NONE: Self = Self(0);
    pub const TIME: Self = Self(1);
    pub const MEMORY: Self = Self(2);
    pub const BOTH: Self = Self(3); // TIME | MEMORY

    /// Returns the capabilities available based on enabled features
    #[must_use]
    pub const fn available() -> Self {
        #[cfg(all(feature = "time_profiling", not(feature = "full_profiling")))]
        {
            Self::TIME
        }

        #[cfg(feature = "full_profiling")]
        {
            Self::BOTH
        }

        // If no profiling features are enabled
        #[cfg(all(not(feature = "time_profiling"), not(feature = "full_profiling")))]
        {
            Self::NONE
        }
    }

    /// Checks if the given profile type is supported by the available capabilities
    #[must_use]
    pub const fn supports(&self, profile_type: ProfileType) -> bool {
        match profile_type {
            ProfileType::Time => (self.0 & Self::TIME.0) == Self::TIME.0,
            ProfileType::Memory => (self.0 & Self::MEMORY.0) == Self::MEMORY.0,
            ProfileType::Both => (self.0 & Self::BOTH.0) == Self::BOTH.0,
            ProfileType::None => true,
        }
    }

    /// Convert from `ProfileType` to capabilities
    #[must_use]
    pub const fn from_profile_type(profile_type: ProfileType) -> Self {
        match profile_type {
            ProfileType::Time => Self::TIME,
            ProfileType::Memory => Self::MEMORY,
            ProfileType::Both => Self::BOTH,
            ProfileType::None => Self::NONE,
        }
    }

    /// Returns the intersection of the requested profile type and available capabilities
    #[must_use]
    pub const fn intersection(self, profile_type: ProfileType) -> Self {
        Self(self.0 & Self::from_profile_type(profile_type).0)
    }
}

/// Checks if a profile type is valid for the current feature set
// #[cfg(feature = "time_profiling")]
const fn is_valid_profile_type(profile_type: ProfileType) -> bool {
    ProfileCapability::available().supports(profile_type)
}

// Compile-time feature check - always use the runtime state in tests
#[cfg(all(feature = "time_profiling", not(test)))]
const PROFILING_FEATURE: bool = true;

#[allow(dead_code)]
#[cfg(all(feature = "time_profiling", test))]
const PROFILING_FEATURE: bool = false;

pub static GLOBAL_PROFILE_TYPE: AtomicU8 = AtomicU8::new(0); // 0 = None, 1 = Time, 2 = Memory, 3 = Both

// Implementation for ProfileCapability is defined above

// In-memory cache for profile configuration
static PROFILE_CONFIG_CACHE: Mutex<Option<ProfileConfiguration>> = Mutex::new(None);

/// Gets the current profile configuration
///
/// This function returns the current profile configuration, reading from
/// the environment if necessary. This ensures that any changes to the
/// environment variables are picked up immediately.
///
/// # Panics
///
/// Panics if it encounters an invalid `THAG_PROFILER` environment variable.
#[must_use]
pub fn get_profile_config() -> ProfileConfiguration {
    // First check if we have a cached configuration
    {
        let cache = PROFILE_CONFIG_CACHE.lock();
        if let Some(config) = &*cache {
            return config.clone();
        }
    }

    // No cached config, create one
    let config = parse_env_profile_config().expect("Expected environment variable `THAG_PROFILER={time|memory|both|none},[dir],{none}quiet|announce}[,true|false]`");
    // eprintln!("No cached config - setting config to {:#?}", config);
    // eprintln!("{:?}", backtrace::Backtrace::new());

    // Cache the config for future use
    let mut cache = PROFILE_CONFIG_CACHE.lock();
    *cache = Some(config.clone());

    config
}

/// Clears the cached profile configuration, forcing a fresh read from environment
/// on the next call to `get_profile_config()`
pub fn clear_profile_config_cache() {
    let mut cache = PROFILE_CONFIG_CACHE.lock();
    *cache = None;
}

/// Sets the profile configuration
///
/// This function updates the profile configuration with a new value.
pub fn set_profile_config(config: ProfileConfiguration) {
    let mut cache = PROFILE_CONFIG_CACHE.lock();
    *cache = Some(config);
}

#[allow(dead_code)]
// Define the DebugLog enum
#[derive(Debug, Default, Clone, Copy, PartialEq, Eq)]
pub enum DebugLevel {
    #[default]
    None,
    Quiet,
    Announce,
}

impl Display for DebugLevel {
    fn fmt(&self, f: &mut Formatter<'_>) -> std::fmt::Result {
        match self {
            Self::None => write!(f, "none"),
            Self::Quiet => write!(f, "quiet"),
            Self::Announce => write!(f, "announce"),
        }
    }
}

impl FromStr for DebugLevel {
    type Err = String;

    fn from_str(s: &str) -> Result<Self, Self::Err> {
        match s.trim().to_lowercase().as_str() {
            "none" => Ok(Self::None),
            "quiet" => Ok(Self::Quiet),
            "announce" => Ok(Self::Announce),
            _ => Err(format!(
                "Invalid debug log type '{s}'. Expected 'none', 'quiet', or 'announce'"
            )),
        }
    }
}

#[derive(Debug, Clone)]
pub struct ProfileConfiguration {
    enabled: bool,
    profile_type: Option<ProfileType>,
    output_dir: Option<PathBuf>,
    debug_level: Option<DebugLevel>,
    detailed_memory: bool,
}

impl TryFrom<&[&str]> for ProfileConfiguration {
    type Error = ProfileError;

    fn try_from(value: &[&str]) -> Result<Self, Self::Error> {
        let mut errors = Vec::new();

        // Parse profile type (first element)
        let profile_type = {
            let profile_type_str = value.first().map_or("", |s| *s).trim();
            // eprintln!("THAG_PROFILER: Parsing profile type '{profile_type_str}'");
            match profile_type_str.parse::<ProfileType>() {
                Ok(val) => {
                    // eprintln!("THAG_PROFILER: Successfully parsed profile type: {val:?}");
                    Some(val)
                }
                Err(e) => {
                    // eprintln!("THAG_PROFILER: Failed to parse profile type: {e}");
                    errors.push(e);
                    None
                }
            }
        };

        // Parse output directory (second element)
        let output_dir = if value.get(1).map_or("", |s| *s).trim().is_empty() {
            Some(PathBuf::from(".")) // Default to current directory if empty
        } else {
            Some(PathBuf::from(value.get(1).unwrap().trim()))
        };

        // Parse debug log (third element)
        let debug_level = if value.get(2).map_or("none", |s| *s).trim().is_empty() {
            errors.push(
                "Third element (debug log) is empty. Expected 'none', 'quiet', or 'announce'"
                    .to_string(),
            );
            None
        } else {
            match value.get(2).unwrap_or(&"none").parse::<DebugLevel>() {
                Ok(val) => Some(val),
                Err(e) => {
                    errors.push(e);
                    None
                }
            }
        };

        // Parse detailed memory (fourth element)
        let detailed_memory = value.get(3).is_some_and(|val| if val.trim().is_empty() {
            false // Default if empty
        } else if let Ok(val) = val.trim().parse::<bool>() {
            // Validate that detailed memory is only true for Memory or Both profile types
            if val
                && profile_type
                    .as_ref().is_some_and(|pt| *pt == ProfileType::Time)
            {
                errors.push(
                    "Detailed memory profiling can only be enabled with profile_type=memory or profile_type=both"
                        .to_string(),
                );
                false
            } else {
                val
            }
        } else {
            errors.push(format!(
                "Failed to parse '{val}' as boolean for detailed memory flag. Expected 'true' or 'false'"
            ));
            false
        });

        // If there are errors, return them
        if !errors.is_empty() {
            // eprintln!("THAG_PROFILER errors:{errors:#?}");
            return Err(ProfileError::General(errors.join("\n")));
        }

        Ok(Self {
            enabled: true, // Assume enabled if all elements are valid
            profile_type,
            output_dir,
            debug_level,
            detailed_memory,
        })
    }
}

impl ProfileConfiguration {
    #[must_use]
    pub const fn is_enabled(&self) -> bool {
        self.enabled
    }

    #[must_use]
    pub const fn profile_type(&self) -> Option<ProfileType> {
        self.profile_type
    }

    pub fn set_profile_type(&mut self, profile_type: Option<ProfileType>) {
        self.profile_type = profile_type;
    }

    #[must_use]
    pub const fn debug_level(&self) -> Option<DebugLevel> {
        self.debug_level
    }

    #[must_use]
    pub const fn is_detailed_memory(&self) -> bool {
        self.detailed_memory
    }
}

impl Default for ProfileConfiguration {
    #[cfg(feature = "time_profiling")]
    fn default() -> Self {
        use std::env::current_dir;

        #[cfg(feature = "full_profiling")]
        let profile_type = Some(ProfileType::Both);

        #[cfg(not(feature = "full_profiling"))]
        let profile_type = Some(ProfileType::Time);

        Self {
            enabled: true,
            profile_type,
            output_dir: Some(current_dir().expect("Failed to determine current directory")),
            debug_level: Some(DebugLevel::None),
            detailed_memory: false,
        }
    }

    #[cfg(not(feature = "time_profiling"))]
    fn default() -> Self {
        Self {
            enabled: false,
            profile_type: None,
            output_dir: None,
            debug_level: None,
            detailed_memory: false,
        }
    }
}

/// Internal helper function to parse `THAG_PROFILER` environment variable
/// into a `ProfileConfiguration`
///
/// # Errors
///
/// This function will return an error if it encounters an invalid `THAG_PROFILER` environment variable.
pub fn parse_env_profile_config() -> ProfileResult<ProfileConfiguration> {
    let Ok(env_var) = env::var("THAG_PROFILER") else {
        // eprintln!("THAG_PROFILER environment variable not found, returning disabled config");
        let profile_type = if cfg!(feature = "full_profiling") {
            Some(ProfileType::Both)
        } else if cfg!(feature = "time_profiling") {
            Some(ProfileType::Time)
        } else {
            None
        };
        return Ok(ProfileConfiguration {
            enabled: false,
            profile_type,
            output_dir: None,
            debug_level: None,
            detailed_memory: false,
        });
    };

    // eprintln!("THAG_PROFILER environment variable found: {env_var}");
    let parts: Vec<&str> = env_var.split(',').collect();
    // eprintln!("THAG_PROFILER parts: {parts:?}");
    ProfileConfiguration::try_from(parts.as_slice())
}

impl Display for ProfileConfiguration {
    fn fmt(&self, f: &mut Formatter<'_>) -> std::fmt::Result {
        writeln!(f, "Profile Config:")?;
        writeln!(f, "  Enabled: {}", self.enabled)?;

        match &self.profile_type {
            Some(pt) => writeln!(f, "  Profile Type: {pt:?}")?,
            None => writeln!(f, "  Profile Type: none")?,
        }

        match &self.output_dir {
            Some(dir) => writeln!(f, "  Output Directory: {}", dir.display())?,
            None => writeln!(f, "  Output Directory: none")?,
        }

        match &self.debug_level {
            Some(log) => writeln!(f, "  Debug Log: {log:?}")?,
            None => writeln!(f, "  Debug Log: none")?,
        }

        write!(f, "  Detailed Memory: {:?}", self.detailed_memory)
    }
}

#[must_use]
pub fn get_debug_level() -> DebugLevel {
    get_profile_config().debug_level.unwrap_or_default()
}

#[must_use]
pub fn is_detailed_memory() -> bool {
    get_profile_config().detailed_memory
}

#[must_use]
pub fn get_config_profile_type() -> ProfileType {
    // parse_env_profile_config().profile_type.unwrap_or_default()
    get_profile_config().profile_type.unwrap_or_default()
}

// Global registry of profiled functions
static PROFILED_FUNCTIONS: Lazy<Mutex<HashMap<String, String>>> =
    Lazy::new(|| Mutex::new(HashMap::new()));

static_lazy! {
    ProfilePaths: ProfileFilePaths = {
        let script_path = std::env::current_exe()
            .unwrap_or_else(|_| PathBuf::from("unknown"));
        let script_stem = script_path
            .file_stem()
            .and_then(|s| s.to_str())
            .unwrap_or("unknown");
        let timestamp = Local::now().format("%Y%m%d-%H%M%S").to_string();
        let base = format!("{script_stem}-{timestamp}");

        // Create debug log path in temp directory
        let mut debug_log_path = std::env::temp_dir();
        debug_log_path.push("thag_profiler");
        std::fs::create_dir_all(&debug_log_path).ok();
        debug_log_path.push(format!("{base}-debug.log"));

        ProfileFilePaths {
            time: format!("{base}.folded"),
            memory: format!("{base}-memory.folded"),
            debug_log: debug_log_path.to_string_lossy().to_string(),
            executable_stem: script_stem.to_string(),
            timestamp,
            memory_detail: format!("{base}-memory_detail.folded"),
            memory_detail_dealloc: format!("{base}-memory_detail_dealloc.folded")
        }
    }
}

// File handles
// #[cfg(feature = "time_profiling")]
static_lazy! {
    TimeProfileFile: Mutex<Option<BufWriter<File>>> = Mutex::new(None)
}

// #[cfg(feature = "full_profiling")]
static_lazy! {
    MemoryProfileFile: Mutex<Option<BufWriter<File>>> = Mutex::new(None)
}

static_lazy! {
    MemoryDeallocFile: Mutex<Option<BufWriter<File>>> = Mutex::new(None)
}

#[cfg(feature = "full_profiling")]
static_lazy! {
    MemoryDetailFile: Mutex<Option<BufWriter<File>>> = Mutex::new(None)
}

#[cfg(feature = "full_profiling")]
static_lazy! {
    MemoryDetailDeallocFile: Mutex<Option<BufWriter<File>>> = Mutex::new(None)
}

#[cfg(feature = "time_profiling")]
pub static START_TIME: AtomicU64 = AtomicU64::new(0);

#[derive(Clone)]
#[allow(dead_code)]
pub struct ProfileFilePaths {
    time: String,
    memory: String,
    memory_detail: String,
    memory_detail_dealloc: String,
    pub debug_log: String,       // The full path to the debug log file
    pub executable_stem: String, // Store the executable stem for reuse
    pub timestamp: String,       // Store the timestamp for reuse
}

/// Get the path to the plain `.folded` output file.
///
/// # Errors
///
/// This function will bubble up any file system errors that occur trying to create the directory.
#[cfg(feature = "time_profiling")]
pub fn get_time_path() -> ProfileResult<&'static str> {
    struct TimePathHolder;
    impl TimePathHolder {
        fn get() -> ProfileResult<&'static str> {
            static PATH_RESULT: OnceLock<Result<String, ProfileError>> = OnceLock::new();

            let result = PATH_RESULT.get_or_init(|| {
                let paths = ProfilePaths::get();
                let config = get_profile_config();

                let path = if let Some(dir) = &config.output_dir {
                    let dir_path = PathBuf::from(dir);
                    if !dir_path.exists() {
                        match std::fs::create_dir_all(&dir_path) {
                            Ok(()) => {}
                            Err(e) => return Err(ProfileError::from(e)),
                        }
                    }

                    let time_file =
                        dir_path.join(paths.time.split('/').last().unwrap_or(&paths.time));
                    time_file.to_string_lossy().to_string()
                } else {
                    paths.time.clone()
                };

                Ok(path)
            });

            // Convert to static reference
            match result {
                Ok(s) => Ok(Box::leak(s.clone().into_boxed_str())),
                Err(e) => Err(e.clone()),
            }
        }
    }

    TimePathHolder::get()
}

/// Get the path to the `memory_detail.folded` output file.
///
/// # Errors
///
/// This function will bubble up any file system errors that occur trying to create the directory.
#[cfg(feature = "full_profiling")]
pub fn get_memory_detail_path() -> ProfileResult<&'static str> {
    struct MemoryDetailPathHolder;
    impl MemoryDetailPathHolder {
        fn get() -> ProfileResult<&'static str> {
            static PATH_RESULT: OnceLock<Result<String, ProfileError>> = OnceLock::new();

            let result = PATH_RESULT.get_or_init(|| {
                let paths = ProfilePaths::get();
                let config = get_profile_config();

                let path = if let Some(dir) = &config.output_dir {
                    let dir_path = PathBuf::from(dir);
                    if !dir_path.exists() {
                        match std::fs::create_dir_all(&dir_path) {
                            Ok(()) => {}
                            Err(e) => return Err(ProfileError::from(e)),
                        }
                    }

                    let memory_detail_file = dir_path.join(
                        paths
                            .memory_detail
                            .split('/')
                            .last()
                            .unwrap_or(&paths.memory_detail),
                    );

                    memory_detail_file.to_string_lossy().to_string()
                } else {
                    paths.memory_detail.clone()
                };

                Ok(path)
            });

            // Convert to static reference
            match result {
                Ok(s) => Ok(Box::leak(s.clone().into_boxed_str())),
                Err(e) => Err(e.clone()),
            }
        }
    }

    MemoryDetailPathHolder::get()
}

/// Get the path to the `memory_detail_dealloc.folded` output file.
///
/// # Errors
///
/// This function will bubble up any filesystem errors that occur trying to create the directory.
#[cfg(feature = "full_profiling")]
pub fn get_memory_detail_dealloc_path() -> ProfileResult<&'static str> {
    struct MemoryDetailDeallocPathHolder;
    impl MemoryDetailDeallocPathHolder {
        fn get() -> ProfileResult<&'static str> {
            static PATH_RESULT: OnceLock<Result<String, ProfileError>> = OnceLock::new();

            let result = PATH_RESULT.get_or_init(|| {
                let paths = ProfilePaths::get();
                let config = get_profile_config();

                let path = if let Some(dir) = &config.output_dir {
                    let dir_path = PathBuf::from(dir);
                    if !dir_path.exists() {
                        match std::fs::create_dir_all(&dir_path) {
                            Ok(()) => {}
                            Err(e) => return Err(ProfileError::from(e)),
                        }
                    }

                    let memory_detail_dealloc_file = dir_path.join(
                        paths
                            .memory_detail_dealloc
                            .split('/')
                            .last()
                            .unwrap_or(&paths.memory_detail_dealloc),
                    );

                    memory_detail_dealloc_file.to_string_lossy().to_string()
                } else {
                    paths.memory_detail_dealloc.clone()
                };

                Ok(path)
            });

            // Convert to static reference
            match result {
                Ok(s) => Ok(Box::leak(s.clone().into_boxed_str())),
                Err(e) => Err(e.clone()),
            }
        }
    }

    MemoryDetailDeallocPathHolder::get()
}

/// Get the path to the memory.folded output file.
///
/// # Errors
///
/// This function will bubble up any filesystem errors that occur trying to create the directory.
#[cfg(feature = "full_profiling")]
pub fn get_memory_path() -> ProfileResult<&'static str> {
    struct MemoryPathHolder;
    impl MemoryPathHolder {
        fn get() -> ProfileResult<&'static str> {
            static PATH_RESULT: OnceLock<Result<String, ProfileError>> = OnceLock::new();

            let result = PATH_RESULT.get_or_init(|| {
                let paths = ProfilePaths::get();
                let config = get_profile_config();

                let path = if let Some(dir) = &config.output_dir {
                    let dir_path = PathBuf::from(dir);
                    if !dir_path.exists() {
                        match std::fs::create_dir_all(&dir_path) {
                            Ok(()) => {}
                            Err(e) => return Err(ProfileError::from(e)),
                        }
                    }

                    let memory_file =
                        dir_path.join(paths.memory.split('/').last().unwrap_or(&paths.memory));

                    memory_file.to_string_lossy().to_string()
                } else {
                    paths.memory.clone()
                };

                Ok(path)
            });

            // Convert to static reference
            match result {
                Ok(s) => Ok(Box::leak(s.clone().into_boxed_str())),
                Err(e) => Err(e.clone()),
            }
        }
    }

    MemoryPathHolder::get()
}

/// Initializes profile files based on the specified profile type.
///
/// This function handles the initialization sequence for profiling files
/// based on enabled features and requested profile type.
///
/// # Arguments
/// * `profile_type` - The type of profiling to initialize files for
///
/// # Errors
/// Returns a `ProfileError` if any file operations fail
#[cfg(all(feature = "time_profiling", not(feature = "full_profiling")))]
fn initialize_profile_files(profile_type: ProfileType) -> ProfileResult<()> {
    // Get available capabilities based on enabled features
    let available_caps = ProfileCapability::available();

    // Check if the requested profile type is supported
    if !available_caps.supports(profile_type) {
        // Handle unsupported profile types
        if matches!(profile_type, ProfileType::Memory | ProfileType::Both) {
            panic!(
                "Profile type `{profile_type:?}` requested but feature `full_profiling` is not enabled",
            );
        }

        if profile_type == ProfileType::None {
            debug_log!("ProfileType::None selected: no profiling will be done");
            return Ok(());
        }
    }

    // Initialize time profiling
    if matches!(profile_type, ProfileType::Time) {
        let time_path = get_time_path()?;
        TimeProfileFile::init();
        initialize_file("Time Profile", time_path, TimeProfileFile::get())?;
        debug_log!("Time profile will be written to {time_path}");
    }

    flush_debug_log();
    Ok(())
}

/// Initializes profile files based on the specified profile type.
///
/// This function handles the initialization sequence for both profiling files:
/// - For Time profiling: creates and initializes the time profile file
/// - For Memory profiling: creates and initializes memory profile file
/// - For Both: initializes both files
///
/// # Arguments
/// * `profile_type` - The type of profiling to initialize files for
///
/// # Errors
/// Returns a `ProfileError` if any file operations fail
#[cfg(feature = "full_profiling")]
fn initialize_profile_files(profile_type: ProfileType) -> ProfileResult<bool> {
    // Get available capabilities based on enabled features
    let available_caps = ProfileCapability::available();

    debug_log!("In initialize_profile_files for profile_type={profile_type:?}");

    // Early return for ProfileType::None
    if profile_type == ProfileType::None {
        debug_log!("ProfileType::None selected: no profiling will be done");
        flush_debug_log();
        return Ok(true);
    }

    // Check the intersection of requested and available capabilities
    let actual_caps = available_caps.intersection(profile_type);

    // Initialize files based on the actual capabilities
    // Initialize time profiling if needed
    if (actual_caps.0 & ProfileCapability::TIME.0) != 0 {
        let time_path = get_time_path()?;
        TimeProfileFile::init();
        initialize_file("Time Profile", time_path, TimeProfileFile::get())?;
        debug_log!("Time profile will be written to {time_path}");
    }

    // Initialize memory profiling if needed
    if (actual_caps.0 & ProfileCapability::MEMORY.0) != 0 {
        let memory_path = get_memory_path()?;
        let memory_detail_path = get_memory_detail_path()?;
        let memory_detail_dealloc_path = get_memory_detail_dealloc_path()?;

        MemoryProfileFile::init();
        initialize_file("Memory Profile", memory_path, MemoryProfileFile::get())?;
        debug_log!("Memory profile will be written to {memory_path}");

        if is_detailed_memory() {
            MemoryDetailFile::init();
            initialize_file("Memory Detail", memory_detail_path, MemoryDetailFile::get())?;
            debug_log!("Memory detail will be written to {memory_detail_path}");
            MemoryDetailDeallocFile::init();
            initialize_file(
                "Memory Detail Dealloc",
                memory_detail_dealloc_path,
                MemoryDetailDeallocFile::get(),
            )?;
            debug_log!("Memory detail dealloc will be written to {memory_detail_dealloc_path}");
        }
    }

    flush_debug_log();
    Ok(true)
}

#[cfg(feature = "time_profiling")]
fn initialize_file(
    profile_type: &str,
    file_path: &str,
    file: &parking_lot::lock_api::Mutex<parking_lot::RawMutex, Option<BufWriter<File>>>,
) -> Result<(), ProfileError> {
    *file.lock() = None;
    initialize_profile_file(file_path, profile_type)?;
    Ok(())
}

/// Returns the global profile type.
///
/// This function maps between the stored value in the atomic and the corresponding
/// `ProfileType`. If no global type is set, it **sets and** returns the value from the profile
/// configuration.
pub fn get_global_profile_type() -> ProfileType {
    let global_value = GLOBAL_PROFILE_TYPE.load(Ordering::SeqCst);

    // eprintln!(
    //     "get_global_profile_type: global_value={global_value}",
    //     // backtrace::Backtrace::new()
    // );

    // if global_value == 0 {
    //     eprintln!(
    //         "...setting to {:?}",
    //         get_profile_config()
    //             .profile_type
    //             .unwrap_or(ProfileType::None)
    //     );
    // }

    // Map the stored value to a ProfileType using the bitflags pattern
    let profile_type = match global_value {
        0 => get_profile_config()
            .profile_type
            .unwrap_or(ProfileType::None),
        1 => ProfileType::Time,
        2 => ProfileType::Memory,
        3 => ProfileType::Both,
        _ => {
            // Should never happen, but handle gracefully if it does
            debug_log!("Unexpected GLOBAL_PROFILE_TYPE value: {}", global_value);
            get_profile_config()
                .profile_type
                .unwrap_or(ProfileType::None)
        }
    };
    set_global_profile_type(profile_type);
    profile_type
}

pub fn set_global_profile_type(profile_type: ProfileType) {
    assert!(
        is_valid_profile_type(profile_type),
        "Invalid profile type {profile_type:?} for feature set"
    );

    // Map profile type directly to storage value using the bitflags pattern
    let value = ProfileCapability::from_profile_type(profile_type).0;
    GLOBAL_PROFILE_TYPE.store(value, Ordering::SeqCst);

    // debug_log causes this to hang if called from get_global_profile_type during initialisation.
    // eprintln!("set_global_profile_type: profile_type={profile_type:?}, stored value={value}");
}

/// Enables or disables profiling with the specified profile type.
///
/// When enabling profiling, this function:
/// 1. Initializes path information
/// 2. Records the start time
/// 3. Sets up appropriate profile files based on the profile type
///
/// When disabling profiling, it ensures all profiling operations are stopped.
///
/// # Arguments
/// * `enabled` - Whether to enable or disable profiling
/// * `profile_type` - The type of profiling to enable (Time, Memory, or Both)
///
/// # Errors
/// Returns a `ProfileError` if:
/// - Time value conversion fails
/// - File operations fail
/// - Mutex operations fail
#[cfg(feature = "time_profiling")]
// #[deprecated(
//     since = "0.1.0",
//     note = "Use the #[enable_profiling] attribute macro instead"
// )]
pub(crate) fn enable_profiling(
    enabled: bool,
    maybe_profile_type: Option<ProfileType>,
) -> ProfileResult<()> {
    // When running tests (either unit or integration), we want to ensure our configuration
    // is up-to-date with the latest environment variables
    #[cfg(test)]
    {
        debug_log!("Unit test: Resetting profile config to ensure latest env vars are used");
        clear_profile_config_cache();
    }

    // Check if the operation is a no-op due to environment settings
    let config = get_profile_config();
    if enabled != config.enabled {
        debug_log!(
            "Caution: `enable_profiling` attribute or function `enabled={enabled}` call overriding configured value"
        );
    }

    if enabled {
        // Programmatic call may override the config defaults.
        debug_log!(
            "maybe_profile_type={maybe_profile_type:?}, get_config_profile_type={:?}",
            get_config_profile_type()
        );

        if PROFILING_STATE.load(Ordering::SeqCst) {
            return Err(ProfileError::General(
                "Can't enable profiling: already enabled".to_string(),
            ));
        }

        let final_profile_type = if let Some(profile_type) = maybe_profile_type {
            debug_log!(
                "enable_profiling: Using provided profile_type={:?}",
                profile_type
            );
            profile_type
        } else {
            let config_profile_type = get_config_profile_type();
            debug_log!(
                "enable_profiling: Using config_profile_type={:?}",
                config_profile_type
            );

            if !cfg!(feature = "full_profiling") && config_profile_type != ProfileType::Time {
                debug_log!(
                    "enable_profiling: Memory profiling not allowed without full_profiling feature"
                );
                return Err(ProfileError::General(
                    "Memory profiling not allowed since feature `full_profiling` is not specified"
                        .to_string(),
                ));
            }
            config_profile_type
        };

        set_global_profile_type(final_profile_type);
        debug_log!("Set global profile type to {:?}", get_global_profile_type());

        let Ok(now) = u64::try_from(
            SystemTime::now()
                .duration_since(SystemTime::UNIX_EPOCH)
                .unwrap_or_default()
                .as_micros(),
        ) else {
            return Err(ProfileError::General("Time value too large".into()));
        };
        START_TIME.store(now, Ordering::SeqCst);

        initialize_profile_files(final_profile_type)?;
    }

    // Whether enabling or disabling, set the state
    PROFILING_STATE.store(enabled, Ordering::SeqCst);
    debug_log!("Profiling state set to {}", enabled);
    Ok(())
}

// /// No-op version when profiling feature is disabled.
// ///
// /// # Errors
// /// None
// #[cfg(not(feature = "time_profiling"))]
// pub(crate) const fn enable_profiling(
//     _enabled: bool,
//     _maybe_profile_type: Option<ProfileType>,
// ) -> Result<(), ProfileError> {
//     // No-op implementation
//     Ok(())
// }

/// Disable profiling.
///
/// This function disables profiling and resets the profiling state.
/// Use this to explicitly stop profiling that was enabled via the
/// `#[enable_profiling]` attribute macro.
#[cfg(feature = "time_profiling")]
pub fn disable_profiling() {
    // Call the internal enable_profiling function with false
    let _ = crate::profiling::enable_profiling(false, None);
}

#[cfg(not(feature = "time_profiling"))]
pub const fn disable_profiling() {
    // No-op implementation
}

/// Creates and initializes a single profile file with header information.
///
/// Creates the file if it doesn't exist, truncates it if it does, and writes
/// standard header information including:
/// - Profile type
/// - Script path
/// - Start timestamp
/// - Version information
///
/// # Arguments
/// * `path` - The path where the file should be created
/// * `profile_type` - A description of the profile type for the header
///
/// # Errors
/// Returns a `ProfileError` if file creation or writing fails
#[cfg(feature = "time_profiling")]
fn initialize_profile_file(path: &str, profile_type: &str) -> ProfileResult<()> {
    let mut file = OpenOptions::new()
        .create(true)
        .write(true)
        .truncate(true)
        .open(path)?;

    writeln!(file, "# {profile_type}")?;
    writeln!(
        file,
        "# Script: {}",
        std::env::current_exe().unwrap_or_default().display()
    )?;
    writeln!(file, "# Started: {}", START_TIME.load(Ordering::SeqCst))?;
    writeln!(file, "# Version: {}", env!("CARGO_PKG_VERSION"))?;
    writeln!(file)?;

    Ok(())
}

/// Checks if profiling is currently enabled.
///
/// This is used throughout the profiling system to determine whether
/// profiling operations should be performed. It's atomic and thread-safe.
///
/// # Returns
/// `true` if profiling is enabled, `false` otherwise
// #[inline(always)]
// #[allow(clippy::inline_always)]
#[cfg(feature = "time_profiling")]
pub fn is_profiling_enabled() -> bool {
    // debug_log!(
    //     r#"cfg!(test)={}, cfg(feature = "time_profiling")={}"#,
    //     cfg!(test),
    //     cfg!(feature = "time_profiling")
    // );
    // In test mode, only use the runtime state to allow enable/disable testing.
    // Note that cfg(test) only applies to internal tests, not to external dirs like test/.
    // eprintln!("cfg!(test)={}", cfg!(test));

    #[cfg(test)]
    let enabled = PROFILING_STATE.load(Ordering::SeqCst);

    // In normal operation, use both feature flag and runtime state
    #[cfg(not(test))]
    let enabled = PROFILING_FEATURE && PROFILING_STATE.load(Ordering::SeqCst);

    enabled
}

#[cfg(not(feature = "time_profiling"))]
#[must_use]
pub const fn is_profiling_enabled() -> bool {
    false
}

/// Checks if profiling state is currently enabled.
///
/// This is used in integration testing to determine whether profiling
/// operations should be performed. We use this function because we don't
/// want to check `PROFILING_FEATURE`, which is always true when testing with
/// feature=profiling. It's atomic and thread-safe.
///
/// # Returns
/// `true` if profiling state is enabled, `false` otherwise
// #[inline(always)]
// #[allow(clippy::inline_always)]
#[cfg(feature = "time_profiling")]
pub fn is_profiling_state_enabled() -> bool {
    // debug_log!(
    //     r#"cfg!(test)={}, cfg(feature = "time_profiling")={}"#,
    //     cfg!(test),
    //     cfg!(feature = "time_profiling")
    // );
    PROFILING_STATE.load(Ordering::SeqCst)
}

#[cfg(not(feature = "time_profiling"))]
#[must_use]
pub const fn is_profiling_state_enabled() -> bool {
    false
}

#[derive(Debug, Default, Clone, Copy, PartialEq, Eq)]
pub enum ProfileType {
    Time, // Wall clock/elapsed time
    Memory,
    #[default]
    Both,
    None,
}

// impl ProfileType {
//     #[must_use]
//     #[allow(clippy::should_implement_trait)]
//     pub fn from_str(s: &str) -> Option<Self> {
//         match s {
//             "time" => Some(Self::Time),
//             "memory" => Some(Self::Memory),
//             "both" => Some(Self::Both),
//             "none" => Some(Self::None),
//             _ => None,
//         }
//     }
// }

impl Display for ProfileType {
    fn fmt(&self, f: &mut Formatter<'_>) -> std::fmt::Result {
        match self {
            Self::Time => write!(f, "time"),
            Self::Memory => write!(f, "memory"),
            Self::Both => write!(f, "both"),
            Self::None => write!(f, "none"),
        }
    }
}

impl FromStr for ProfileType {
    type Err = String;

    fn from_str(s: &str) -> Result<Self, Self::Err> {
        let trimmed = s.trim().to_lowercase();
        // eprintln!("ProfileType::from_str: parsing '{trimmed}'");

        match trimmed.as_str() {
            "time" => {
                // eprintln!("ProfileType::from_str: matched 'time'");
                Ok(Self::Time)
            }
            "memory" => {
                // eprintln!("ProfileType::from_str: matched 'memory'");
                Ok(Self::Memory)
            }
            "both" => {
                // eprintln!("ProfileType::from_str: matched 'both'");
                Ok(Self::Both)
            }
            "none" | "" => {
                // eprintln!("ProfileType::from_str: matched 'none' or ''");
                Ok(Self::None)
            }
            _ => {
                let err = format!(
                    "Invalid profile type '{s}'. Expected 'time', 'memory', 'both', or 'none'"
                );
                // eprintln!("ProfileType::from_str: error: {err}");
                Err(err)
            }
        }
    }
}

/// The Profile struct represents one profiled execution of a function or section of code.
///
/// Its logical key is the same call hierarchy that will be reflected in the flamegraph, namely
/// the callstack from the (main) function to the current function, but with all unprofiled
/// functions removed.
#[allow(dead_code)]
#[derive(Clone, Debug)]
pub struct Profile {
    start: Option<Instant>,
    profile_type: ProfileType,
    path: Vec<String>,
    section_name: Option<String>, // Custom section name when provided via profile!(name) macro
    registered_name: String,
    fn_name: String,
    start_line: Option<u32>, // Source line where profile was created (for sections)
    end_line: Option<u32>,   // Source line where profile was ended (if section explicitly ended)
    detailed_memory: bool,   // Whether to do detailed memory profiling for this profile
    file_name: String,       // Filename where this profile was created
    instance_id: u64,        // Unique identifier for this Profile instance
    #[cfg(feature = "full_profiling")]
    memory_task: Option<TaskMemoryContext>,
    #[cfg(feature = "full_profiling")]
    memory_guard: Option<TaskGuard>,
}

impl Profile {
    /// Creates a new `Profile` to profile a section of code.
    ///
    /// This will track execution time by default. When the `full_profiling` feature
    /// is enabled, it will also track memory usage if requested via `ProfileType`.
    ///
    /// # Examples
    ///
    /// ```
    /// use thag_profiler::{Profile, ProfileType};
    ///
    /// // Time profiling only
    /// #[cfg(feature = "time_profiling")]
    /// {
    ///     let _p = Profile::new(Some("time_only_function"), None, ProfileType::Time, false, false, file!(), None, None);
    ///     // Code to profile...
    /// }
    ///
    /// // With memory profiling (requires `full_profiling` feature)
    /// #[cfg(feature = "full_profiling")]
    /// {
    ///     let _p = Profile::new(Some("memory_tracking_function"), None, ProfileType::Memory, false, false, file!(), None, None);
    ///     // Code to profile with memory tracking...
    /// }
    /// ```
    /// # Panics
    ///
    /// Panics if stack validation fails.
    ///
    /// Get the module path of this profile
    #[must_use]
    pub fn file_name(&self) -> &str {
        &self.file_name
    }

    /// Get the fn_name of this profile
    #[must_use]
    pub fn fn_name(&self) -> &str {
        self.fn_name.as_str()
    }

    /// Get the start line of this profile
    #[must_use]
    pub const fn start_line(&self) -> Option<u32> {
        self.start_line
    }

    /// Get the end line of this profile, if available
    #[must_use]
    pub const fn end_line(&self) -> Option<u32> {
        self.end_line
    }

    /// Check if this profile uses detailed memory tracking
    #[must_use]
    pub const fn detailed_memory(&self) -> bool {
        self.detailed_memory
    }

    /// Get the registered name of this profile
    #[must_use]
    pub fn registered_name(&self) -> &str {
        &self.registered_name
    }

    /// Get the custom name of this profile, if provided
    #[must_use]
    pub fn section_name(&self) -> Option<String> {
        self.section_name.clone()
    }

    #[must_use]
    pub const fn instance_id(&self) -> u64 {
        self.instance_id
    }

    /// Records a memory allocation in this profile
    ///
    /// # Arguments
    ///
    /// * `size` - The size of the allocation in bytes
    ///
    /// # Returns
    ///
    /// `true` if the allocation was recorded, `false` otherwise
    #[cfg(feature = "full_profiling")]
    #[must_use]
    pub fn record_allocation(&self, size: usize, address: usize) -> bool {
        debug_log!(
            "In Profile::record_allocation for size={size} for profile {} of type {:?}, detailed_memory={}, task_id={}",
            self.registered_name,
            self.profile_type,
            self.detailed_memory,
            self.memory_task.as_ref().map_or("N/A".to_string(), |context| format!("{}", context.task_id))
        );
        // if !self.detailed_memory {
        //     return false;
        // }

        if size == 0 {
            return false;
        }

        // Record the allocation
        if let Err(e) = self.handle_allocation(size, address) {
            debug_log!("Failed to record allocation: {e:?}");
            return false;
        }

        true
    }

    /// Creates a new `Profile` to profile a section of code.
    ///
    /// This will track execution time by default. When the `full_profiling` feature
    /// is enabled, it will also track memory usage if requested via `ProfileType`.
    ///
    /// # Examples
    ///
    /// ```
    /// use thag_profiler::{Profile, ProfileType};
    ///
    /// // Time profiling only
    /// {
    ///     let _p = Profile::new(Some("time_only_function"), None, ProfileType::Time, false, false, file!(), None, None);
    ///     // Code to profile...
    /// }
    ///
    /// // With memory profiling (requires `full_profiling` feature)
    /// #[cfg(feature = "full_profiling")]
    /// {
    ///     let _p = Profile::new(Some("memory_tracking_function"), None, ProfileType::Memory, false, false, file!(), None, None);
    ///     // Code to profile with memory tracking...
    /// }
    /// ```
    /// # Panics
    ///
    /// Panics if stack validation fails.
    #[allow(
        clippy::inline_always,
        clippy::too_many_arguments,
        clippy::too_many_lines,
        unused_variables
    )]
    #[cfg(all(feature = "time_profiling", not(feature = "full_profiling")))]
    pub fn new(
        section_name: Option<&str>,
        _maybe_fn_name: Option<&str>,
        requested_type: ProfileType,
        is_async: bool,
        detailed_memory: bool,
        file_name: &'static str,
        start_line: Option<u32>,
        end_line: Option<u32>,
    ) -> Option<Self> {
        if !is_profiling_enabled() {
            eprintln!("Profiling is not enabled, returning None");
            return None;
        }

        // In test mode with our test wrapper active, skip creating profile for #[profiled] attribute
        #[cfg(test)]
        if is_test_mode_active() {
            // If this is from an attribute in a test, don't create a profile
            // Our safe wrapper will handle profiling instead
            eprintln!("Test mode is active, returning None");
            return None;
        }

        // Try allowing overrides
        let profile_type = if matches!(requested_type, ProfileType::Memory | ProfileType::Both) {
            debug_log!("Memory profiling requested but the 'full_profiling' feature is not enabled. Only time will be profiled.");
            ProfileType::Time
        } else {
            requested_type
        };

        let detailed_memory = detailed_memory
            && (profile_type == ProfileType::Memory || profile_type == ProfileType::Both);

        // debug_log!("Current function/section: {section_name:?}, requested_type: {requested_type:?}, full_profiling?: {}", cfg!(feature = "full_profiling"));
        let start_pattern = "Profile::new";

        let mut current_backtrace = Backtrace::new_unresolved();
        let cleaned_stack = extract_profile_callstack(start_pattern, &mut current_backtrace);

        // debug_log!("cleaned_stack={cleaned_stack:#?}");

        let fn_name = &cleaned_stack[0];

        #[cfg(not(target_os = "windows"))]
        let desc_fn_name = if is_async {
            format!("async::{fn_name}")
        } else {
            fn_name.to_string()
        };

        #[cfg(target_os = "windows")]
        let desc_fn_name = fn_name; // Windows already highlights async functions

        let path = extract_path(&cleaned_stack, Some(fn_name));

        let stack = path.join(";");

        debug_log!("Calling register_profiled_function({stack}, {desc_fn_name})");
        register_profiled_function(&stack, &desc_fn_name);

        // Determine if we should keep the section name
        let section_name = section_name.map(str::to_string);

        // Debug output can be turned back on if needed for troubleshooting
        // debug_log!(
        //     "DEBUG: Profile::new with fn_name='{fn_name}', section_name={section_name:?}, requested_type={requested_type:?}, profile_type={profile_type:?}, initial_memory={initial_memory:?}"
        // );

        // Create a basic profile structure that works for all configurations
        if profile_type == ProfileType::Memory {
            debug_log!("Memory profiling requested but the 'full_profiling' feature is not enabled. Only time will be profiled.");
        }

        debug_log!(
            "NEW PROFILE: (Time) created for {}\ndesc_stack = {}",
            path.join(" -> "),
            build_stack(&path, section_name.as_ref(), " -> ")
        );

        let file_name = file_stem_from_path_str(file_name);
        // Get a unique ID for this profile instance
        #[cfg(feature = "full_profiling")]
        let instance_id = get_next_profile_id();
        #[cfg(not(feature = "full_profiling"))]
        let instance_id = 0; // Dummy value when full_profiling is disabled

        Some(Self {
            profile_type,
            start: Some(Instant::now()),
            path,
            section_name,
            registered_name: fn_name.to_string(),
            fn_name: fn_name.to_string(),
            start_line,
            end_line,
            detailed_memory,
            file_name,
            instance_id,
            #[cfg(feature = "full_profiling")]
            memory_task: None,
            #[cfg(feature = "full_profiling")]
            memory_guard: None,
        })
    }

    /// Creates a new `Profile` to profile a section of code.
    ///
    /// This will track execution time by default. When the `full_profiling` feature
    /// is enabled, it will also track memory usage if requested via `ProfileType`.
    ///
    /// # Examples
    ///
    /// ```
    /// use thag_profiler::{Profile, ProfileType};
    ///
    /// // Time profiling only
    /// {
    ///     let _p = Profile::new(Some("time_only_function"), None, ProfileType::Time, false, false, file!(), None, None);
    ///     // Code to profile...
    /// }
    ///
    /// // With memory profiling (requires `full_profiling` feature)
    /// #[cfg(feature = "full_profiling")]
    /// {
    ///     let _p = Profile::new(Some("memory_tracking_function"), None, ProfileType::Memory, false, false, file!(), None, None);
    ///     // Code to profile with memory tracking...
    /// }
    /// ```
    /// # Panics
    ///
    /// Panics if stack validation fails.
    #[allow(
        clippy::inline_always,
        clippy::too_many_arguments,
        clippy::too_many_lines,
        unused_variables
    )]
    #[cfg(feature = "full_profiling")]
    pub fn new(
        section_name: Option<&str>,
        _maybe_fn_name: Option<&str>,
        requested_type: ProfileType,
        is_async: bool,
        detailed_memory: bool,
        file_name: &'static str,
        start_line: Option<u32>,
        end_line: Option<u32>,
    ) -> Option<Self> {
        warn_once!(
            !is_profiling_enabled(),
            || {
                eprintln!("Profiling is not enabled , returning None");
            },
            return None
        );

        // In test mode with our test wrapper active, skip creating profile for #[profiled] attribute
        #[cfg(test)]
        if is_test_mode_active() {
            // If this is from an attribute in a test, don't create a profile
            // Our safe wrapper will handle profiling instead
            eprintln!("Test mode is active, returning None");
            return None;
        }

        // For full profiling (specifically memory), run this method using the system allocator
        // so as not to clog the allocation tracking in mod mem_tracking.
<<<<<<< HEAD
        debug_log!(
            "Profile::new starting with requested_type={:?}, detailed_memory={}",
            requested_type,
            detailed_memory
        );
        crate::mem_tracking::with_system_allocator(|| -> Option<Self> {
=======
        with_sys_alloc(|| -> Option<Self> {
>>>>>>> c634ee96
            let start = Instant::now();
            // Try allowing overrides
            let profile_type = requested_type;
            // eprintln!("requested_type={requested_type:?}");

            let file_name_stem = file_stem_from_path_str(file_name);

            debug_log!("file_name={file_name_stem}");

            // debug_log!("Current function/section: {section_name:?}, requested_type: {requested_type:?}, full_profiling?: {}", cfg!(feature = "full_profiling"));
            let start_pattern = "Profile::new";

            // let fn_name = maybe_fn_name.unwrap();

            let mut current_backtrace = Backtrace::new_unresolved();
            current_backtrace.resolve();
            // debug_log!("************\n{current_backtrace:?}\n************");

            let cleaned_stack = extract_profile_callstack(
                // fn_name,
                start_pattern,
                &mut current_backtrace,
            );
            debug_log!("cleaned_stack={cleaned_stack:#?}");

            if cleaned_stack.is_empty() {
                debug_log!("Empty cleaned stack found");
                return None;
            }

            // Register this function
            let fn_name = &cleaned_stack[0];

            #[cfg(not(target_os = "windows"))]
            let desc_fn_name = if section_name.is_some() && is_profiled_function(fn_name) {
                get_reg_desc_name(fn_name).unwrap_or_else(|| fn_name.to_string())
            } else if is_async {
                format!("async::{fn_name}")
            } else {
                fn_name.to_string()
            };

            #[cfg(target_os = "windows")]
            let desc_fn_name = fn_name; // Windows already highlights async functions

            // if let Some("print_docs") = section_name {
            //     debug_log!("cleaned_stack={cleaned_stack:#?}");
            //     debug_log!(
            //         "is_profiled_function({fn_name})={:#?}",
            //         is_profiled_function(fn_name)
            //     );
            //     debug_log!("desc_fn_name={desc_fn_name:#?}");
            // }

            let path = extract_path(&cleaned_stack, Some(fn_name));

            let stack = path.join(";");

            // debug_log!("fn_name={fn_name}, is_method={is_method}, maybe_method_name={maybe_method_name:?}, maybe_function_name={maybe_function_name:?}, desc_fn_name={desc_fn_name}");
            debug_log!("Calling register_profiled_function({stack}, {desc_fn_name})");
            register_profiled_function(&stack, &desc_fn_name);

            // Determine if we should keep the section name
            let section_name = section_name.map(str::to_string);

            // Debug output can be turned back on if needed for troubleshooting
            // debug_log!(
            //     "DEBUG: Profile::new with , fn_name='{fn_name}', section_name={section_name:?}, requested_type={requested_type:?}, profile_type={profile_type:?}, initial_memory={initial_memory:?}"
            // );

            let instance_id = get_next_profile_id();

            // For full profiling, we need to handle memory task and guard creation ASAP and try to let the allocator track the
            // memory allocations in the profile setup itself in this method.
            if profile_type == ProfileType::Time {
                //     debug_log!(
                //     "Memory profiling enabled but only time profiling will be profiled as requested."
                // );

                debug_log!(
                    "NEW PROFILE: (Time) created for {}\ndesc_stack = {}",
                    path.join(" -> "),
                    build_stack(&path, section_name.as_ref(), " -> ")
                );

                // Get current module path and line number
                // let file_name = std::file!().to_string();
                // let start_line = line!();

                let mut profile = Self {
                    profile_type,
                    start: None,
                    path,
                    section_name,
                    registered_name: stack,
                    fn_name: fn_name.to_string(),
                    start_line,
                    end_line,
                    detailed_memory,
                    file_name: file_name_stem.clone(),
                    instance_id,
                    memory_task: None,
                    memory_guard: None,
                };

                // Register this profile with the new ProfileRegistry
                // First log the details to avoid potential deadlock
                debug_log!(
                        "About to register time_only profile in module {file_name} for fn {fn_name} with line range {start_line:?}..None",
                    );

                // Flush logs before calling register_profile
                flush_debug_log();

                // Now register the profile
                register_profile(&profile);

                // // Log again after registration completes
                // debug_log!(
                //     "Successfully registered profile in module {}",
                //     &profile.file_name
                // );
                // }

                profile.start = Some(Instant::now());

                return Some(profile);
            }

            // Create a memory task and activate it
            let memory_task = create_memory_task();
            let task_id = memory_task.id();

            // Register task path
            debug_log!("Registering task path for task {task_id}: {path:?}");
            let mut registry = TASK_PATH_REGISTRY.lock();
            registry.insert(task_id, path.clone());
            let reg_len = registry.len();
            drop(registry);
            debug_log!("TASK_PATH_REGISTRY now has {reg_len} entries",);

            // Activate the task
            activate_task(task_id);

            // Add to thread stack
            // push_task_to_stack(thread::current().id(), task_id);

            debug_log!(
                "NEW PROFILE: Task {task_id} created for {}\ndesc_stack = {}",
                path.join(" -> "),
                build_stack(&path, section_name.as_ref(), " -> ")
            );

            // Create memory guard
            let memory_guard = TaskGuard::new(task_id);

            let mut profile = {
                // Create the profile with necessary components
                // Get current module path and line number
                // let file_name = file!().to_string();
                // let start_line = line!();

                debug_log!(
                    "Creating profile for {} in file {} with memory profiling enabled={}",
                    fn_name,
                    file_name_stem,
                    matches!(profile_type, ProfileType::Memory | ProfileType::Both)
                );

Self {
    profile_type,
    start: None,
    path,
    section_name,
    registered_name: stack,
    fn_name: fn_name.to_string(),
    // start_line: Some(start_line),
    start_line,
    end_line,
    detailed_memory,
    file_name: file_name_stem.clone(),
                    instance_id,
                    memory_task: Some(memory_task),
                    memory_guard: Some(memory_guard),
                }
            };
            debug_log!("Time to create profile: {}ms", start.elapsed().as_millis());

            // Register this profile with the new ProfileRegistry
            // First log the details to avoid potential deadlock
            debug_log!("About to register profile in module {}", file_name_stem.clone());
            debug_log!(
                    "About to register profile in module {} for fn {} with line range {:?}..None",
                    file_name_stem.clone(), fn_name, start_line
                );

            // Flush logs before calling register_profile
            flush_debug_log();

            // Now register the profile if full_profiling is enabled
            #[cfg(feature = "full_profiling")]
            register_profile(&profile);

            // // Log again after registration completes
            // debug_log!(
            //     "Successfully registered profile in module {}",
            //     &profile.file_name
            // );
            // }

            profile.start = Some(Instant::now());

            Some(profile)
        })
    }

    #[must_use]
    pub const fn path(&self) -> &Vec<String> {
        &self.path
    }

    /// Writes a profiling event to the specified profile file.
    ///
    /// This is a low-level function used by both time and memory profiling
    /// to write events in a consistent format. It handles file creation,
    /// buffering, and error handling.
    ///
    /// # Arguments
    /// * `path` - The path to the profile file
    /// * `file` - The mutex-protected buffer writer for the file
    /// * `entry` - The formatted entry to write (including stack trace and measurement)
    ///
    /// # Errors
    /// Returns a `ProfileError` if:
    /// * The mutex lock fails
    /// * File operations fail
    /// * Writing to the file fails
    #[cfg(feature = "time_profiling")]
    pub fn write_profile_event(
        path: &str,
        file: &Mutex<Option<BufWriter<File>>>,
        entry: &str,
    ) -> ProfileResult<()> {
        let mut guard = file.lock();
        if guard.is_none() {
            *guard = Some(BufWriter::new(
                OpenOptions::new().create(true).append(true).open(path)?,
            ));
        }

        if let Some(writer) = guard.as_mut() {
            writeln!(writer, "{entry}")?;
            writer.flush()?;
        }
        // debug_log!("Wrote entry {entry} to {path} for {guard:?}");
        drop(guard);
        Ok(())
    }

    /// Records a time profiling event.
    ///
    /// Writes the elapsed time for a profiled section along with its stack trace
    /// to the time profile file.
    ///
    /// # Arguments
    /// * `duration` - The elapsed time of the profiled section
    ///
    /// # Errors
    /// Returns a `ProfileError` if writing to the profile file fails
    #[cfg(feature = "time_profiling")]
    fn write_time_event(&self, duration: std::time::Duration) -> ProfileResult<()> {
        // Profile must exist and profiling must be enabled if we got here
        // Only keep the business logic checks

        let micros = duration.as_micros();
        if micros == 0 {
            debug_log!(
                "DEBUG: Not writing time event for stack: {:?} due to zero duration",
                self.path
            );
            return Ok(());
        }

        let path = &self.path;

        if path.is_empty() {
            debug_log!("DEBUG: Stack is empty for {:?}", self.section_name);
            return Err(ProfileError::General("Stack is empty".into()));
        }

        // debug_log!("DEBUG: write_time_event for stack: {:?}", path);

        // eprintln!(
        //     "Backtrace for section::print_docs:\n{:#?}",
        //     Backtrace::new()
        // );
        let stack = self.build_stack(path);

        // Add our custom section name to the end of the stack path if present
        // let stack = self.append_section_to_stack(path.clone());

        let entry = format!("{stack} {micros}");

        // let paths = ProfilePaths::get();
        let time_path = get_time_path()?;
        Self::write_profile_event(time_path, TimeProfileFile::get(), &entry)
    }

    #[cfg(feature = "full_profiling")]
    fn write_memory_event_with_op(&self, delta: usize, op: char) -> ProfileResult<()> {
        if delta == 0 {
            // Keep this as it's a business logic check
            debug_log!(
                "DEBUG: Not writing memory event for stack: {:?} due to zero delta",
                self.path
            );
            return Ok(());
        }

        let path = &self.path;

        if path.is_empty() {
            return Err(ProfileError::General("Stack is empty".into()));
        }

        let stack = self.build_stack(path);

        let entry = format!("{stack} {op}{delta}");

        debug_log!(
            "DEBUG: task_id: {} section_name: {:?} write_memory_event: {entry}",
            self.memory_task.as_ref().unwrap().id(),
            self.section_name
        );

        // let paths = ProfilePaths::get();
        let memory_path = get_memory_path()?;
        Self::write_profile_event(memory_path, MemoryProfileFile::get(), &entry)
    }

    /// Convert function names in the stack into their descriptive names.
    #[cfg(feature = "time_profiling")]
    #[must_use]
    pub fn build_stack(&self, path: &[String]) -> std::string::String {
        // let mut vanilla_stack = String::new();

        // path.iter()
        //     .map(|fn_name_str| {
        //         let stack_str = if vanilla_stack.is_empty() {
        //             fn_name_str.to_string()
        //         } else {
        //             format!("{vanilla_stack};{fn_name_str}")
        //         };
        //         vanilla_stack.clone_from(&stack_str);
        //         (stack_str, fn_name_str)
        //     })
        //     .map(|(stack_str, fn_name_str)| {
        //         get_reg_desc_name(&stack_str).unwrap_or_else(|| fn_name_str.to_string())
        //     })
        //     .chain(self.section_name.clone())
        //     .collect::<Vec<String>>()
        //     .join(";")
        build_stack(path, self.section_name.as_ref(), ";")
    }

    #[cfg(feature = "full_profiling")]
    fn record_memory_change(&self, delta: usize) {
        if delta == 0 {
            return;
        }

        debug_log!(
            "Recording memory change: delta={}, profile={}, detailed_memory={}",
            delta,
            self.registered_name(),
            self.detailed_memory()
        );

        // Record allocation
        let result = self.write_memory_event_with_op(delta, '+');

        if let Err(ref e) = result {
            debug_log!("Error writing memory event: {:?}", e);
        } else {
            debug_log!("Successfully wrote memory event for delta={}", delta);
        }
    }

    #[cfg(feature = "full_profiling")]
    fn handle_allocation(&self, size: usize, address: usize) -> ProfileResult<()> {
        if size == 0 {
            return Ok(());
        }

        debug_log!(
            "Handling allocation change: size={}, profile={}, detailed_memory={}",
            size,
            self.registered_name(),
            self.detailed_memory()
        );

        // Record allocation
        // let result = self.write_memory_event_with_op(delta, '+');
        let identifier = self.section_name().map_or_else(
            || self.fn_name.clone(),
            |cust_name| format!("{}::{cust_name}", self.fn_name),
        );
        if let Some(memory_task) = &self.memory_task {
            record_alloc_for_task_id(address, size, memory_task.task_id);
            debug_log!("Profile {identifier}: task_id: {} successfully wrote memory event for delta={size}", memory_task.task_id);
        } else {
            debug_log!("Profile {identifier} could not retrieve &self.memory_task");
            return Err(ProfileError::General(format!(
                "Profile {identifier} could not retrieve &self.memory_task"
            )));
        }

        Ok(())
    }

    /// Get the memory usage for this profile's task
    #[must_use]
    #[cfg(not(feature = "full_profiling"))]
    pub const fn memory_usage(&self) -> Option<usize> {
        None
    }

    /// Get the memory usage for this profile's task
    #[must_use]
    #[cfg(feature = "full_profiling")]
    pub fn memory_usage(&self) -> Option<usize> {
        self.memory_task
            .as_ref()
            .and_then(|task| get_task_memory_usage(task.id()))
    }

    // Public methods for testing
    #[must_use]
    pub const fn get_profile_type(&self) -> ProfileType {
        self.profile_type
    }

    #[must_use]
    pub const fn is_detailed_memory(&self) -> bool {
        self.detailed_memory
    }
}

/// Convert function names in the stack into their descriptive names.
#[cfg(feature = "time_profiling")]
#[must_use]
pub fn build_stack(
    path: &[String],
    maybe_section_name: Option<&String>,
    sep: &str,
) -> std::string::String {
    let mut vanilla_stack = String::new();

    path.iter()
        .map(|fn_name_str| {
            let stack_str = if vanilla_stack.is_empty() {
                fn_name_str.to_string()
            } else {
                format!("{vanilla_stack};{fn_name_str}")
            };
            vanilla_stack.clone_from(&stack_str);
            (stack_str, fn_name_str)
        })
        .map(|(stack_str, fn_name_str)| {
            get_reg_desc_name(&stack_str).unwrap_or_else(|| fn_name_str.to_string())
        })
        .chain(maybe_section_name.cloned())
        .collect::<Vec<String>>()
        .join(sep)
}

#[must_use]
pub fn extract_path(cleaned_stack: &[String], maybe_append: Option<&String>) -> Vec<String> {
    // Extract profiled functions
    // if maybe_append.is_some() {
    //     eprintln!(
    //         "*** cleaned_stack.first()={:?}, append={maybe_append:?}",
    //         cleaned_stack.first()
    //     );
    // }
    let dup = maybe_append.and_then(|append| cleaned_stack.first().map(|first| first == append))
        == Some(true);
    let start = usize::from(dup);
    cleaned_stack[start..]
        .iter()
        // Reverse the path so it goes from root caller to current function
        .rev()
        // Add path elements that make for a registered function name stack
        .fold(vec![], |stack: Vec<String>, fn_name_str| {
            let new_vec: Vec<String> = stack.iter().chain(Some(fn_name_str)).cloned().collect();
            let stack_str = new_vec.join(";");
            // eprintln!(
            //     "stack={stack:#?}; stack_str={stack_str}, is_profiled_function(&stack_str)={}",
            //     is_profiled_function(&stack_str)
            // );
            if is_profiled_function(&stack_str) {
                new_vec
            } else {
                stack
            }
        })
        .iter()
        .chain(maybe_append)
        .cloned()
        .collect()
}

// #[must_use]
// pub fn extract_callstack(start_pattern: &str) -> (Vec<String>, bool) {
//     let mut current_backtrace = Backtrace::new_unresolved();
//     extract_callstack_from_backtrace(start_pattern, &mut current_backtrace)
// }

#[cfg(feature = "time_profiling")]
#[must_use]
pub fn filter_scaffolding(name: &str) -> bool {
    !name.starts_with("tokio::") && !SCAFFOLDING_PATTERNS.iter().any(|s| name.contains(s))
}

#[cfg(feature = "time_profiling")]
pub fn extract_profile_callstack(
    start_pattern: &str,
    current_backtrace: &mut Backtrace,
) -> Vec<String> {
    current_backtrace.resolve();
    let mut already_seen = HashSet::new();

    // let end_point = "__rust_begin_short_backtrace";
    let end_point = get_base_location().unwrap_or("__rust_begin_short_backtrace");
    debug_log!("end_point={end_point}");

    // First, collect all relevant frames
    let callstack: Vec<String> = Backtrace::frames(current_backtrace)
        .iter()
        .flat_map(BacktraceFrame::symbols)
        .filter_map(|symbol| symbol.name().map(|name| name.to_string()))
        .skip_while(|name| !name.contains(start_pattern) || name.contains("{{closure}}"))
        // Be careful, this is very sensitive to changes in the function signatures of this module.
        .skip(1)
        .take_while(|name| !name.contains(end_point))
        .filter(|name| filter_scaffolding(name))
        .map(strip_hex_suffix)
        .map(|mut name| {
            // Remove hash suffixes and closure markers to collapse tracking of closures into their calling function
            clean_function_name(&mut name)
        })
        // TODO May be problematic? - this will collapse legitimate nesting, but protects against recursion
        .filter(|name| {
            // Skip duplicate function calls (helps with the {{closure}} pattern)
            if already_seen.contains(name.as_str()) {
                false
            } else {
                already_seen.insert(name.clone());
                true
            }
        })
        // .map(|(_, name)| name.clone())
        .collect();
    // debug_log!("Callstack: {:#?}", callstack);
    // debug_log!("already_seen: {:#?}", already_seen);
    callstack
}

#[cfg(feature = "full_profiling")]
#[allow(clippy::missing_panics_doc)]
pub fn extract_alloc_callstack(
    start_pattern: &Regex,
    current_backtrace: &mut Backtrace,
) -> Vec<String> {
    current_backtrace.resolve();
    let mut already_seen = HashSet::new();

    // let end_point = "__rust_begin_short_backtrace";
    let end_point = get_base_location().unwrap_or("__rust_begin_short_backtrace");

    // First, collect all relevant frames
    let callstack: Vec<String> = Backtrace::frames(current_backtrace)
        .iter()
        .flat_map(BacktraceFrame::symbols)
        .map(|symbol| {
            (
                symbol.name().map(|name| name.to_string()),
                symbol.lineno().unwrap_or(0),
            )
        })
        .filter(|(maybe_frame, _)| maybe_frame.is_some())
        .map(|(maybe_frame, lineno)| (maybe_frame.unwrap(), lineno))
        .skip_while(|(frame, _)| !start_pattern.is_match(frame))
        .take_while(|(frame, _)| !frame.contains(end_point))
        .filter(|(frame, _)| filter_scaffolding(frame))
        // .inspect(|frame| {
        //     debug_log!("frame: {frame}");
        // })
        .map(|(frame, lineno)| (strip_hex_suffix(frame), lineno))
        .map(|(mut name, lineno)| {
            // Remove hash suffixes and closure markers to collapse tracking of closures into their calling function
            (clean_function_name(&mut name), lineno)
        })
        .filter(|(name, _)| {
            // Skip duplicate function calls (helps with the {{closure}} pattern)
            if already_seen.contains(name.as_str()) {
                false
            } else {
                already_seen.insert(name.clone());
                true
            }
        })
        .map(|(frame, lineno)| format!("{frame}:{lineno}"))
        .collect();
    // debug_log!("Callstack: {callstack:#?}");
    // debug_log!("already_seen: {:#?}", already_seen);
    callstack
}

#[cfg(feature = "full_profiling")]
pub fn extract_detailed_alloc_callstack(
    start_pattern: &Regex,
    current_backtrace: &mut Backtrace,
) -> Vec<String> {
    current_backtrace.resolve();
    let mut already_seen = HashSet::new();

    let end_point = "__rust_begin_short_backtrace";

    // First, collect all relevant frames
    let callstack: Vec<String> = Backtrace::frames(current_backtrace)
        .iter()
        .flat_map(BacktraceFrame::symbols)
        .filter_map(|symbol| symbol.name().map(|name| name.to_string()))
        .skip_while(|frame| !start_pattern.is_match(frame))
        .skip(1)
        .take_while(|frame| !frame.contains(end_point))
        // .inspect(|frame| {
        //     debug_log!("frame: {frame}");
        // })
        .map(strip_hex_suffix)
        .map(|mut name| {
            // Remove hash suffixes and closure markers to collapse tracking of closures into their calling function
            clean_function_name(&mut name)
        })
        .filter(|name| {
            // Skip duplicate function calls (helps with the {{closure}} pattern)
            if already_seen.contains(name.as_str()) {
                false
            } else {
                already_seen.insert(name.clone());
                true
            }
        })
        .collect();
    // debug_log!("Callstack: {callstack:#?}");
    // debug_log!("already_seen: {:#?}", already_seen);

    // Redefine end-point as inclusive
    let end_point = get_root_module().unwrap_or("__rust_begin_short_backtrace");

    callstack
        .iter()
        .rev()
        .skip_while(|frame| !frame.contains(end_point))
        .cloned()
        .collect()
}

// Global thread-safe BTreeSet
static GLOBAL_CALL_STACK_ENTRIES: Lazy<Mutex<BTreeSet<String>>> =
    Lazy::new(|| Mutex::new(BTreeSet::new()));

/// Prints all entries in the global `BTreeSet`.
/// Entries are printed in sorted order (alphabetically).
pub fn print_all_call_stack_entries() {
    let parts = { GLOBAL_CALL_STACK_ENTRIES.lock().clone() };
    debug_log!("All entries in the global set (sorted):");
    if parts.is_empty() {
        debug_log!("  (empty set)");
    } else {
        for part in &parts {
            debug_log!("  {part}");
        }
    }
    debug_log!("Total entries: {}", parts.len());
}

#[allow(dead_code)]
fn get_fn_desc_name(fn_name_str: &String) -> String {
    // extract_fn_only(fn_name_str).map_or_else(|| fn_name_str.to_string(), |fn_only| fn_only)
    extract_fn_only(fn_name_str).unwrap_or_else(|| fn_name_str.to_string())
}

#[cfg(all(not(feature = "full_profiling"), feature = "time_profiling"))]
impl Drop for Profile {
    fn drop(&mut self) {
        // Use the system allocator directly to avoid recursion
        crate::mem_tracking::with_system_allocator(|| {
            // debug_log!("In drop for Profile {:?}", self);
            let drop_start = Instant::now();

            // First, deregister this profile from the registry
            deregister_profile(self);

            if let Some(start) = self.start.take() {
                // Handle time profiling as before
                match self.profile_type {
                    ProfileType::Time | ProfileType::Both => {
                        let elapsed = start.elapsed();
                        let _ = self.write_time_event(elapsed);
                    }
                    ProfileType::Memory | ProfileType::None => todo!(),
                }
            }
            debug_log!(
                "Time to drop profile: {}ms",
                drop_start.elapsed().as_millis()
            );
            flush_debug_log();
        });
    }
}

#[cfg(feature = "full_profiling")]
impl Drop for Profile {
    fn drop(&mut self) {
<<<<<<< HEAD
        debug_log!(
            "Drop for Profile starting: profile_type={:?}, fn_name={}, memory_task={}",
            self.profile_type,
            self.fn_name,
            self.memory_task.is_some()
        );
        crate::mem_tracking::with_system_allocator(|| {
=======
        with_sys_alloc(|| {
>>>>>>> c634ee96
            // Capture the information needed for deregistration but use it only at the end
            #[cfg(feature = "full_profiling")]
            let instance_id = self.instance_id();

            // debug_log!("In drop for Profile {:?}", self);
            let drop_start = Instant::now();
            if let Some(start) = self.start.take() {
                // Handle time profiling as before
                match self.profile_type {
                    ProfileType::Time | ProfileType::Both => {
                        // debug_log!("In drop for Profile {:?}", self);
                        if matches!(
                            get_global_profile_type(),
                            ProfileType::Time | ProfileType::Both
                        ) {
                            let elapsed = start.elapsed();
                            let _ = self.write_time_event(elapsed);
                        }
                    }
                    ProfileType::Memory | ProfileType::None => (),
                }
            }
            debug_log!(
                "Time to write event: {}ms",
                drop_start.elapsed().as_millis()
            );

            // Handle memory profiling
            if matches!(self.profile_type, ProfileType::Memory | ProfileType::Both) {
                // let end_point = get_base_location().unwrap_or("__rust_begin_short_backtrace");
                // let mut already_seen = HashSet::new();

                let start_line = self.start_line();
                let end_line = self.end_line();
                let type_desc = match (start_line, end_line) {
                    (None, None) => "function",
                    (None, Some(_)) => "unexpected",
                    (Some(_), None) => "unbounded section, so dropped by user code, but allocation tracker should filter deallocations",
                    (Some(_), Some(_)) => "bounded section",
                };
                debug_log!(
                    "In drop for Profile with memory profiling: {}. Type is {type_desc}",
                    build_stack(&self.path, self.section_name.as_ref(), " -> ")
                );

                // First drop the guard to exit the task context
                self.memory_guard = None;
                // Now get memory usage from our task
                if let Some(ref task) = self.memory_task {
                    if let Some(memory_usage) = task.memory_usage() {
                        debug_log!("Task {} final memory_usage={memory_usage}", task.task_id);
                        if memory_usage > 0 {
                            let () = self.record_memory_change(memory_usage);
                        }
                    }
                }
                if let Some(memory_usage) = self
                    .memory_task
                    .as_ref()
                    .and_then(TaskMemoryContext::memory_usage)
                {
                    debug_log!(
                        "DROP PROFILE: Task {} for {:?} used {} bytes",
                        self.memory_task.as_ref().unwrap().id(),
                        // self.path.join("::"),
                        self.path.last().map_or("", |v| v),
                        memory_usage
                    );
                }
            }

            debug_log!(
                "Time to drop profile: {}ms",
                drop_start.elapsed().as_millis()
            );
            flush_debug_log();

            // After all processing is done, signal that the profile should be deregistered
            // instead of trying to do it ourselves
            #[cfg(feature = "full_profiling")]
            {
                debug_log!("Requesting deregistration of profile instance {instance_id}");
                flush_debug_log();

                // Use deregister_profile which is now safe due to our changes
                deregister_profile(self);
            }
        });
    }
}

// Helper function to check if a backtrace contains any of the specified patterns
#[cfg(feature = "full_profiling")]
#[allow(dead_code)]
fn backtrace_contains_any(backtrace: &str, patterns: &[&str]) -> bool {
    // Split the backtrace into lines for easier processing
    let lines = backtrace.lines();

    // Check if any line contains any of our patterns
    for line in lines {
        for &pattern in patterns {
            if line.contains(pattern) {
                // debug_log!("Backtrace contains pattern: {pattern}, line: {line}");
                return true;
            }
        }
    }

    false
}

/// Register a function name with the profiling registry
///
/// # Panics
///
/// Panics if it finds the name "new", which shows that the inclusion of the
/// type in the method name is not working.
pub fn register_profiled_function(name: &str, desc_name: &str) {
    let start = Instant::now();
    #[cfg(all(debug_assertions, not(test)))]
    assert!(
        name != "new",
        "Logic error: `new` is not an accepted function name on its own. It must be qualified with the type name: `<Type>::new`. desc_name={desc_name}"
    );
    let name = name.to_string();
    let desc_name = desc_name.to_string();
    // debug_log!(
    //     "PROFILED_FUNCTIONS.is_locked()? {}",
    //     PROFILED_FUNCTIONS.is_locked()
    // );
    {
        if let Some(mut lock) = PROFILED_FUNCTIONS.try_lock() {
            lock.insert(name, desc_name);
        } else {
            debug_log!("register_profiled_function failed to acquire lock on PROFILED_FUNCTIONS");
        }
    }
    // debug_log!("Profiled functions: {:#?}", dump_profiled_functions());
    // debug_log!("Exiting register_profiled_function");
    debug_log!(
        "register_profiled_function took {}ms",
        start.elapsed().as_millis()
    );
}

// Check if a function is registered for profiling
pub fn is_profiled_function(name: &str) -> bool {
    // debug_log!("Checking if function is profiled: {}", name);
    let contains_key = PROFILED_FUNCTIONS.try_lock().map_or_else(
        || {
            debug_log!("is_profiled_function failed to acquire lock on PROFILED_FUNCTIONS");
            false
        },
        |lock| lock.contains_key(name),
    );
    // debug_log!("...done");
    contains_key
}

// Get the descriptive name of a profiled function
pub fn get_reg_desc_name(name: &str) -> Option<String> {
    // debug_log!(
    //     "Getting the descriptive name of a profiled function: {}",
    //     name
    // );
    let maybe_reg_desc_name = PROFILED_FUNCTIONS.try_lock().map_or_else(
        || {
            debug_log!("get_reg_desc_name failed to acquire lock on PROFILED_FUNCTIONS");
            None
        },
        |lock| lock.get(name).cloned(),
    );
    // debug_log!("...done");
    maybe_reg_desc_name
}

// Extract just the base function name from a fully qualified function name
// #[cfg(feature = "time_profiling")]
fn extract_fn_only(qualified_name: &str) -> Option<String> {
    // Split by :: and get the last component
    qualified_name.rfind("::").map_or_else(
        || Some(qualified_name.to_string()),
        |pos| Some(qualified_name[(pos + 2)..].to_string()),
    )
}

#[cfg(feature = "time_profiling")]
const SCAFFOLDING_PATTERNS: &[&str] = &[
    // "::main::",
    "::poll::",
    "::poll_next_unpin",
    "<F as core::future::future::Future>::poll",
    "FuturesOrdered<Fut>",
    "FuturesUnordered<Fut>",
    "ProfiledFuture",
    "ProfileSection",
    "__rust_alloc",
    "__rust_realloc",
    "__rust_try",
    "alloc::",
    "core::",
    "core::ops::function::FnOnce::call_once",
    "hashbrown",
    "mem_tracking::with_sys_alloc",
    "mio::",
    "std::panic::catch_unwind",
    "std::panicking",
    "std::rt::lang_start",
    "std::sync::poison::",
    "std::sys::backtrace::__rust_begin_short_backtrace",
    "std::sys::sync::",
    "std::sys::thread_local",
    "std::thread",
    "mem_tracking::MultiAllocator::with",
    // "Profile::new",
];

// #[cfg(feature = "time_profiling")]
pub fn clean_function_name(clean_name: &mut str) -> String {
    // Remove any closure markers
    let mut clean_name: &mut str = if let Some(closure_pos) = clean_name.find("::{{closure}}") {
        // index = closure_pos;
        &mut clean_name[..closure_pos]
    } else if let Some(hash_pos) = clean_name.rfind("::h") {
        // Find and remove hash suffixes (::h followed by hex digits)
        // from the last path segment
        if clean_name[hash_pos + 3..]
            .chars()
            .all(|c| c.is_ascii_hexdigit())
        {
            &mut clean_name[..hash_pos]
        } else {
            clean_name
        }
    } else {
        clean_name
    };
    // .to_string();

    while clean_name.ends_with("::") {
        let len = clean_name.len();
        clean_name = &mut clean_name[..len - 2];
    }

    let mut clean_name = (*clean_name).to_string();

    // Clean up any double colons that might be left
    while clean_name.contains("::::") {
        clean_name = clean_name.replace("::::", "::");
    }

    clean_name
}

// Optional: add memory info to error handling
#[derive(Debug)]
pub enum MemoryError {
    StatsUnavailable,
    DeltaCalculationFailed,
}

// #[macro_export]
// #[cfg(feature = "time_profiling")]
// macro_rules! end {
//     ($name:expr) => {
//         $crate::paste::paste! {
//             fn [<end_ $name>]() -> u32 { line!() }

//             ::thag_profiler::with_sys_alloc(|| {
//                 drop(section_profile);
//             });
//         };
//     };
// }

#[derive(Default)]
pub struct ProfileStats {
    pub calls: HashMap<String, u64>,
    pub total_time: HashMap<String, u128>,
    // Keep existing fields for backwards compatibility
    count: u64,
    duration_total: std::time::Duration,
    min_time: Option<std::time::Duration>,
    max_time: Option<std::time::Duration>,
}

impl ProfileStats {
    /// Records a profiling measurement for a function.
    ///
    /// Maintains running statistics including:
    /// * Call count
    /// * Total time
    /// * Minimum and maximum durations
    ///
    /// # Arguments
    /// * `func_name` - The name of the function being profiled
    /// * `duration` - The duration of this particular call
    pub fn record(&mut self, func_name: &str, duration: std::time::Duration) {
        *self.calls.entry(func_name.to_string()).or_default() += 1;
        *self.total_time.entry(func_name.to_string()).or_default() += duration.as_micros();
    }

    /// Calculates the average duration of all recorded calls.
    ///
    /// # Returns
    /// Some(Duration) containing the average if there are any recorded calls,
    /// None if no calls have been recorded
    #[must_use]
    pub fn average(&self) -> Option<std::time::Duration> {
        if self.count > 0 {
            let count = u32::try_from(self.count).unwrap_or(u32::MAX);
            Some(self.duration_total / count)
        } else {
            None
        }
    }

    /// Returns the total number of times a function was called.
    #[must_use]
    pub const fn count(&self) -> u64 {
        self.count
    }

    /// Returns the total duration spent in a function across all calls.
    #[must_use]
    pub const fn total_duration(&self) -> std::time::Duration {
        self.duration_total
    }

    /// Returns the minimum time spent in any single call to a function.
    #[must_use]
    pub const fn min_time(&self) -> Option<std::time::Duration> {
        self.min_time
    }

    /// Returns the maximum time spent in any single call to a function.
    #[must_use]
    pub const fn max_time(&self) -> Option<std::time::Duration> {
        self.max_time
    }
}

#[cfg(feature = "full_profiling")]
pub fn force_gc() {
    // Allocate and immediately drop a large object to encourage GC
    let pressure = vec![0u8; 1024 * 1024];
    drop(pressure);

    // Sleep briefly to give the system time to process deallocations
    std::thread::sleep(std::time::Duration::from_millis(10));
}

#[cfg(not(feature = "full_profiling"))]
pub const fn force_gc() {}

/// Dumps the contents of the profiled functions registry for debugging purposes
///
/// This function is primarily intended for test and debugging use.
#[cfg(any(test, debug_assertions))]
pub fn dump_profiled_functions() -> Vec<(String, String)> {
    let hash_map = { PROFILED_FUNCTIONS.lock().clone() };
    hash_map
        .iter()
        .map(|(k, v)| (k.clone(), v.clone()))
        .collect()
}

#[cfg(test)]
static TEST_MODE_ACTIVE: std::sync::atomic::AtomicBool = std::sync::atomic::AtomicBool::new(false);

/// Test utilities module
///
/// This provides internal functions for testing only.
///
/// Note: All test initialization code should now use the #[enable_profiling] attribute
/// instead of programmatic enable_profiling function calls

#[cfg(test)]
/// Checks if we're in test mode to avoid duplicate profiling
/// This is used by the Profile::new function to avoid creating duplicate profiles
#[inline]
pub fn is_test_mode_active() -> bool {
    TEST_MODE_ACTIVE.load(Ordering::SeqCst)
}

#[cfg(all(test, feature = "time_profiling"))]
/// Force sets the profiling state for testing purposes
/// This is only available in test mode with the profiling feature enabled
pub fn force_set_profiling_state(enabled: bool) {
    // This function is only used in tests to directly manipulate the profiling state
    PROFILING_STATE.store(enabled, Ordering::SeqCst);
}

// Test state manipulation utilities removed.
// All testing code should now use the #[enable_profiling] attribute or disable_profiling()

// Helper functions for tests that can't use attribute macros

/// Force enables time profiling for tests without using attribute macros
///
/// This is a simplified helper for test code that can't easily use attribute macros
#[cfg(test)]
#[cfg(feature = "time_profiling")]
pub fn force_enable_profiling_time_for_tests() {
    use std::sync::atomic::Ordering;

    // Set test mode active to prevent #[profiled] from creating duplicate entries
    TEST_MODE_ACTIVE.store(true, Ordering::SeqCst);

    // Enable profiling by directly setting state variables
    PROFILING_STATE.store(true, Ordering::SeqCst);

    // Set the profile type
    set_global_profile_type(ProfileType::Time);

    // Initialize files if needed
    let _ = initialize_profile_files(ProfileType::Time);
}

/// Force enables memory profiling for tests without using attribute macros
///
/// This is a simplified helper for test code that can't easily use attribute macros
#[cfg(all(test, feature = "full_profiling"))]
pub fn force_enable_profiling_memory_for_tests() {
    use std::sync::atomic::Ordering;

    // Set test mode active to prevent #[profiled] from creating duplicate entries
    TEST_MODE_ACTIVE.store(true, Ordering::SeqCst);

    // Enable profiling by directly setting state variables
    PROFILING_STATE.store(true, Ordering::SeqCst);

    // Set the profile type
    set_global_profile_type(ProfileType::Memory);

    // Initialize files if needed
    let _ = initialize_profile_files(ProfileType::Memory);
}

/// Force enables both time and memory profiling for tests without using attribute macros
///
/// This is a simplified helper for test code that can't easily use attribute macros
#[cfg(all(test, feature = "full_profiling"))]
pub fn force_enable_profiling_both_for_tests() {
    use std::sync::atomic::Ordering;

    // Set test mode active to prevent #[profiled] from creating duplicate entries
    TEST_MODE_ACTIVE.store(true, Ordering::SeqCst);

    // Enable profiling by directly setting state variables
    PROFILING_STATE.store(true, Ordering::SeqCst);

    // Set the profile type
    set_global_profile_type(ProfileType::Both);

    // Initialize files if needed
    let _ = initialize_profile_files(ProfileType::Both);
}

#[cfg(test)]
/// Safely cleans up profiling after a test
pub fn safely_cleanup_profiling_after_test() {
    // First disable profiling (use the public API here)
    disable_profiling();

    // Finally reset test mode flag
    use std::sync::atomic::Ordering;
    TEST_MODE_ACTIVE.store(false, Ordering::SeqCst);
}

#[must_use]
pub fn strip_hex_suffix(name: String) -> String {
    if let Some(hash_pos) = name.rfind("::h") {
        if name[hash_pos + 3..].chars().all(|c| c.is_ascii_hexdigit()) {
            name[..hash_pos].to_string()
        } else {
            name
        }
    } else {
        name
    }
}

#[cfg(test)]
#[cfg(feature = "time_profiling")]
pub(crate) mod test_utils {
    //! This module contains utilities for testing profiling functionality.
    //! These are not part of the public API and are only used for internal tests.

    use crate::profiling::{ProfileType, TEST_MODE_ACTIVE};
    use std::sync::atomic::Ordering;

    #[cfg(feature = "time_profiling")]
    use crate::profiling::enable_profiling;

    /// Initializes profiling for tests
    ///
    /// This is an internal function provided for tests to initialize profiling
    /// without exposing the implementation details of how profiling is enabled.
    ///
    /// # Arguments
    /// * `profile_type` - The type of profiling to enable
    pub fn initialize_profiling_for_test(profile_type: ProfileType) -> crate::ProfileResult<()> {
        // Set test mode active to prevent #[profiled] from creating duplicate entries
        TEST_MODE_ACTIVE.store(true, Ordering::SeqCst);

        // Then enable profiling using the internal function
        enable_profiling(true, Some(profile_type))
    }

    // /// Safely cleans up profiling after a test
    // pub fn cleanup_profiling_after_test() -> crate::ProfileResult<()> {
    //     // First disable profiling
    //     let result = enable_profiling(false, None);

    //     // Reset test mode flag
    //     TEST_MODE_ACTIVE.store(false, Ordering::SeqCst);

    //     result
    // }

    // /// Force sets the profiling state for testing purposes
    // /// This is only used in tests to directly manipulate the profiling state
    // pub fn force_set_profiling_state(enabled: bool) {
    //     // This function is only used in tests to directly manipulate the profiling state
    //     PROFILING_STATE.store(enabled, Ordering::SeqCst);
    // }
}

#[cfg(test)]
mod tests_internal {
    use super::*;
    use regex::Regex;
    use serial_test::serial;
    // use std::env;
    use std::time::Duration;

    // Basic profiling tests

    #[test]
    #[serial]
    fn test_profiling_profile_type_from_str() {
        assert_eq!(ProfileType::from_str("time"), Ok(ProfileType::Time));
        assert_eq!(ProfileType::from_str("memory"), Ok(ProfileType::Memory));
        assert_eq!(ProfileType::from_str("both"), Ok(ProfileType::Both));
        assert_eq!(ProfileType::from_str("none"), Ok(ProfileType::None));
        assert_eq!(ProfileType::from_str(""), Ok(ProfileType::None));
        assert_eq!(
            ProfileType::from_str("invalid"),
            Err("Invalid profile type 'invalid'. Expected 'time', 'memory', 'both', or 'none'")
        );
    }

    // Function registry tests

    #[test]
    #[serial]
    fn test_profiling_function_registry() {
        // Register a function
        register_profiled_function("test_func", "test_desc");

        // Check if it's registered
        assert!(is_profiled_function("test_func"));

        // Check the descriptive name
        assert_eq!(
            get_reg_desc_name("test_func"),
            Some("test_desc".to_string())
        );

        // Check a non-registered function
        assert!(!is_profiled_function("nonexistent"));
        assert_eq!(get_reg_desc_name("nonexistent"), None);
    }

    // ProfileStats tests

    #[test]
    fn test_profiling_profile_stats() {
        let mut stats = ProfileStats::default();

        // Record some calls
        stats.record("func1", Duration::from_micros(100));
        stats.record("func1", Duration::from_micros(200));
        stats.record("func2", Duration::from_micros(150));

        // Check call counts
        assert_eq!(*stats.calls.get("func1").unwrap(), 2);
        assert_eq!(*stats.calls.get("func2").unwrap(), 1);

        // Check total times
        assert_eq!(*stats.total_time.get("func1").unwrap(), 300);
        assert_eq!(*stats.total_time.get("func2").unwrap(), 150);
    }

    // Profile type tests

    // Thread-safety tests

    // utils tests

    #[test]
    fn test_profiling_clean_function_name() {
        // Test with hash suffix
        let mut name = "module::func::h1234abcd".to_string();
        assert_eq!(clean_function_name(&mut name), "module::func");

        // Test with closure
        let mut name = "module::func::{{closure}}".to_string();
        assert_eq!(clean_function_name(&mut name), "module::func");

        // Test with both
        let mut name = "module::func::{{closure}}::h1234abcd".to_string();
        assert_eq!(clean_function_name(&mut name), "module::func");

        // Test with multiple colons
        let mut name = "module::::func".to_string();
        assert_eq!(clean_function_name(&mut name), "module::func");
    }

    #[test]
    fn test_profiling_extract_fn_only() {
        // Test with module path
        let name = "module::submodule::function";
        assert_eq!(extract_fn_only(name), Some("function".to_string()));

        // Test with just function
        let name = "function";
        assert_eq!(extract_fn_only(name), Some("function".to_string()));
    }

    // Memory profiling tests

    // Test enabling/disabling profiling

    #[test]
    #[serial]
    fn test_profiling_enable_disable_profiling() {
        // Only test in our integrated test that doesn't depend on the other tests
        // This test is replaced by feature_tests::test_profiling_feature_flag_behavior in lib.rs
        // Skip in normal internal unit tests
    }

    // Test different file paths

    #[test]
    #[serial]
    fn test_profiling_profile_paths() {
        // Check that paths include the executable name and timestamp
        let paths = ProfilePaths::get();

        assert!(
            paths.time.ends_with(".folded"),
            "Time path should end with .folded"
        );
        assert!(
            paths.memory.ends_with("-memory.folded"),
            "Memory path should end with -memory.folded"
        );

        // Check that timestamp format is correct (YYYYmmdd-HHMMSS)
        let re = Regex::new(r"\d{8}-\d{6}\.folded$").unwrap();
        assert!(
            re.is_match(&paths.time),
            "Time path should contain timestamp in YYYYmmdd-HHMMSS format"
        );
    }
}<|MERGE_RESOLUTION|>--- conflicted
+++ resolved
@@ -1535,16 +1535,7 @@
 
         // For full profiling (specifically memory), run this method using the system allocator
         // so as not to clog the allocation tracking in mod mem_tracking.
-<<<<<<< HEAD
-        debug_log!(
-            "Profile::new starting with requested_type={:?}, detailed_memory={}",
-            requested_type,
-            detailed_memory
-        );
-        crate::mem_tracking::with_system_allocator(|| -> Option<Self> {
-=======
         with_sys_alloc(|| -> Option<Self> {
->>>>>>> c634ee96
             let start = Instant::now();
             // Try allowing overrides
             let profile_type = requested_type;
@@ -1714,18 +1705,18 @@
                     matches!(profile_type, ProfileType::Memory | ProfileType::Both)
                 );
 
-Self {
-    profile_type,
-    start: None,
-    path,
-    section_name,
-    registered_name: stack,
-    fn_name: fn_name.to_string(),
-    // start_line: Some(start_line),
-    start_line,
-    end_line,
-    detailed_memory,
-    file_name: file_name_stem.clone(),
+                Self {
+                    profile_type,
+                    start: None,
+                    path,
+                    section_name,
+                    registered_name: stack,
+                    fn_name: fn_name.to_string(),
+                    // start_line: Some(start_line),
+                    start_line,
+                    end_line,
+                    detailed_memory,
+                    file_name: file_name_stem.clone(),
                     instance_id,
                     memory_task: Some(memory_task),
                     memory_guard: Some(memory_guard),
@@ -1735,11 +1726,16 @@
 
             // Register this profile with the new ProfileRegistry
             // First log the details to avoid potential deadlock
-            debug_log!("About to register profile in module {}", file_name_stem.clone());
             debug_log!(
-                    "About to register profile in module {} for fn {} with line range {:?}..None",
-                    file_name_stem.clone(), fn_name, start_line
-                );
+                "About to register profile in module {}",
+                file_name_stem.clone()
+            );
+            debug_log!(
+                "About to register profile in module {} for fn {} with line range {:?}..None",
+                file_name_stem.clone(),
+                fn_name,
+                start_line
+            );
 
             // Flush logs before calling register_profile
             flush_debug_log();
@@ -2272,17 +2268,7 @@
 #[cfg(feature = "full_profiling")]
 impl Drop for Profile {
     fn drop(&mut self) {
-<<<<<<< HEAD
-        debug_log!(
-            "Drop for Profile starting: profile_type={:?}, fn_name={}, memory_task={}",
-            self.profile_type,
-            self.fn_name,
-            self.memory_task.is_some()
-        );
-        crate::mem_tracking::with_system_allocator(|| {
-=======
         with_sys_alloc(|| {
->>>>>>> c634ee96
             // Capture the information needed for deregistration but use it only at the end
             #[cfg(feature = "full_profiling")]
             let instance_id = self.instance_id();
