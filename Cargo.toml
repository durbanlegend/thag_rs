--- conflicted
+++ resolved
@@ -40,16 +40,12 @@
 serde = { version = "1.0.98", features = ["derive"] }
 strum = { version = "0.26.3", features = ["derive", "phf"] }
 supports-color = "3.0.0"
-<<<<<<< HEAD
-syn = { version = "2.0.68", features = [
+syn = { version = "2.0.72", features = [
     "extra-traits",
     "full",
     "visit",
     "visit-mut",
 ] }
-=======
-syn = { version = "2.0.72", features = ["extra-traits", "full", "visit"] }
->>>>>>> c3652fc5
 termbg = "0.5.0"
 toml = "0.8.14"
 tui-textarea = { version = "0.5.1", features = ["crossterm", "search"] }
