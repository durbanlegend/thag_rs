--- conflicted
+++ resolved
@@ -6,15 +6,6 @@
 edition = "2021"
 
 [dependencies]
-<<<<<<< HEAD
-const_gen_proc_macro = "0.1.1"
-# const_gen_proc_macro = { path = "/Users/donf/projects/const_gen_proc_macro/lib" }
-darling = "0.20.10"
-deluxe = "0.5.0"
-# expander = "2.2.1"
-expander = { git = "https://github.com/durbanlegend/expander" }
-=======
->>>>>>> 69251e0b
 inline_colorization = "0.1.6"
 prettyplease = "0.2"
 proc-macro2 = "1.0"
