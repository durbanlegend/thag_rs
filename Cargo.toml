[package]
name = "thag_rs"
version = "0.1.4"
authors = ["Don Forbes <don.forbes3@gmail.com>"]
description = "A versatile script runner and REPL for Rust snippets, expressions and programs"
edition = "2021"
license = "MIT OR Apache-2.0"
# Include the demo directory in the crate packagename = "thag_rs"
include = [
    "src/**",
    "Cargo.toml",
    "README.md",
    "build.rs",
    "demo/**",
    "tests/**",
]
readme = "README.md"
repository = "https://github.com/durbanlegend/thag_rs"
categories = ["command-line-utilities", "development-tools::build-utils"]
keywords = ["REPL", "command-line", "eval", "runner", "script"]

[package.metadata.wix]
upgrade-guid = "FA5CCD40-AB09-488D-817D-867B69E10F7B"
path-guid = "CCDE9D5F-06C2-42C2-8BF7-6EB41E46A496"
license = false
eula = false

[dependencies]
bitflags = "2.6.0"
clap = { version = "4.5.20", features = ["cargo", "derive"] }
crossterm = { version = "0.28.0", features = ["use-dev-tty"] }
edit = "0.1.5"
simplelog = { version = "0.12.2", optional = true }
env_logger = { version = "0.11.5", optional = true }
home = "0.5.9"
log = "0.4.22"
nu-ansi-term = "0.50.1"
proc-macro2 = "1.0.87"
quote = "1.0.37"
reedline = "0.35.0"
regex = "1.11.0"
serde = { version = "1.0.210", features = ["derive"] }
strum = { version = "0.26.3", features = ["derive", "phf"] }
supports-color = "3.0.0"
syn = { version = "2.0.79", features = [
    "extra-traits",
    "full",
    "visit",
    "visit-mut",
] }
<<<<<<< HEAD
=======
termbg = "0.5.2"
>>>>>>> 3090ee9a
toml = "0.8.19"
tui-textarea = { version = "0.6", features = ["crossterm", "search"] }
mockall = "0.13.0"
scopeguard = "1.2.0"
ratatui = "0.28.1"
cargo_toml = "0.20.5"
serde_json = "1.0.128"
serde_with = "3.11.0"
# To switch off, use version without features = ["enable_system_time"]
# If on, prepare for function to run twice for some reason!
firestorm = "0.5.1"
# firestorm = { version = "0.5.1", features = ["enable_system_time"] }
prettyplease = "0.2.20"
serde_merge = "0.1.3"
# crokey = { path = "/Users/donf/projects/crokey/" }
strict = "0.2.0"
thag_proc_macros = { path = "src/proc_macros" }
termbg = { git = "https://github.com/durbanlegend/termbg" }

[target.'cfg(windows)'.dependencies]
win32console = "0.1.5"
winapi = "0.3.9"

[profile.dev]
opt-level = 1 # Use slightly better optimizations.
debug = true

[profile.release]
debug = false

# The profile that 'cargo dist' will build with
[profile.dist]
inherits = "release"
lto = "thin"

[lib]
name = "thag_rs"
path = "src/lib.rs"

[[bin]]
name = "thag"
path = "src/bin/thag_rs.rs"

[features]
debug-logs = []
nightly = []
default = ["env_logger"]
simplelog = ["dep:simplelog"]

[dev-dependencies]
assert_cmd = "2.0.16"
env_logger = "0.11.5"
predicates = "3.1.2"
sequential-test = "0.2.4"
tempfile = "3.13.0"
test-generator = "0.3.1"

[workspace]
members = ["src/proc_macros"]

# Config for 'cargo dist'
[workspace.metadata.dist]
# The preferred cargo-dist version to use in CI (Cargo.toml SemVer syntax)
cargo-dist-version = "0.21.1"
# CI backends to support
ci = "github"
# The installers to generate for each app
installers = ["shell", "powershell", "msi"]
# Target platforms to build apps for (Rust target-triple syntax)
targets = [
    "aarch64-apple-darwin",
    "x86_64-apple-darwin",
    "x86_64-unknown-linux-gnu",
    "x86_64-unknown-linux-musl",
    "x86_64-pc-windows-msvc",
]
# Path that installers should place binaries in
install-path = "CARGO_HOME"
# Whether to install an updater program
install-updater = false
# Trigger releases manually instead of on tag-push (DHF temp)
# dispatch-releases = false
#
[[workspace.metadata.dist.extra-artifacts]]
artifacts = ["demo.zip"]
build = ["sh", "-c", "zip demo.zip demo/*"]<|MERGE_RESOLUTION|>--- conflicted
+++ resolved
@@ -48,10 +48,6 @@
     "visit",
     "visit-mut",
 ] }
-<<<<<<< HEAD
-=======
-termbg = "0.5.2"
->>>>>>> 3090ee9a
 toml = "0.8.19"
 tui-textarea = { version = "0.6", features = ["crossterm", "search"] }
 mockall = "0.13.0"
