--- conflicted
+++ resolved
@@ -11,12 +11,7 @@
 use crossterm::event::{Event, KeyCode, KeyEvent, KeyModifiers};
 use mockall::{automock, predicate::str};
 use std::time::Duration;
-<<<<<<< HEAD
 use thag_rs::{stdin::edit, EventReader, MockEventReader, ThagResult, ThagError};
-=======
-use thag_rs::stdin::edit;
-use thag_rs::{EventReader, MockEventReader, ThagError, ThagResult};
->>>>>>> 5a3ae2a4
 
 pub struct CrosstermEventReader;
 
@@ -26,13 +21,8 @@
     }
 
     fn poll(&self, timeout: Duration) -> ThagResult<bool> {
-<<<<<<< HEAD
             crossterm::event::poll(timeout).map_err(Into::<ThagError>::into)
-        }
-=======
-        crossterm::event::poll(timeout).map_err(Into::<ThagError>::into)
     }
->>>>>>> 5a3ae2a4
 }
 
 let mut event_reader = MockEventReader::new();
