--- conflicted
+++ resolved
@@ -53,128 +53,6 @@
     System,
 }
 
-<<<<<<< HEAD
-// Thread-local allocator state with a recursion counter
-thread_local! {
-    static ALLOCATOR_STATE: std::cell::RefCell<(Allocator, u32)> =
-        std::cell::RefCell::new((Allocator::TaskAware, 0));
-}
-
-// Inheritable thread-local context that can be propagated across thread boundaries
-std::thread_local! {
-    // This needs to be accessible through std::thread_local! for async tasks to inherit it
-    pub static CURRENT_ALLOCATOR_CONTEXT: std::cell::Cell<Allocator> = std::cell::Cell::new(Allocator::TaskAware);
-}
-
-// Function to initialize thread's allocator state for cross-thread contexts (like async tasks)
-pub fn initialize_thread_allocator_context() {
-    let inherited = CURRENT_ALLOCATOR_CONTEXT.with(|cell| cell.get());
-    pub fn initialize_thread_allocator_context() {
-        // Safely get inherited context - catch panics during thread termination
-        let inherited =
-            match std::panic::catch_unwind(|| CURRENT_ALLOCATOR_CONTEXT.with(|cell| cell.get())) {
-                Ok(allocator) => allocator,
-                Err(_) => Allocator::System, // Default to system allocator if TLS access fails
-            };
-
-        // Access thread-local state with panic protection
-        let _ = std::panic::catch_unwind(|| {
-            ALLOCATOR_STATE.with(|state| {
-                if let Ok(mut state) = state.try_borrow_mut() {
-                    if state.1 == 0 {
-                        state.0 = inherited;
-
-                        // Get thread ID safely without keeping thread handle
-                        if let Ok(thread_id) = std::panic::catch_unwind(|| std::thread::current().id()) {
-                            let current = std::thread::current();
-                            let thread_name = current.name().unwrap_or("unnamed");
-
-                            debug_log!(
-                                "Initializing thread ({:?}/{}) allocator context to {:?} from parent thread",
-                                thread_id,
-                                thread_name,
-                                inherited
-                            );
-                        }
-                    }
-                }
-            });
-        });
-    }
-}
-
-// Function to get current allocator type
-pub fn current_allocator() -> Allocator {
-    // Try to initialize the allocator context if this is a new thread
-    initialize_thread_allocator_context();
-
-    ALLOCATOR_STATE.with(|state| {
-        let current = state.borrow().0;
-
-        // Get thread info without holding a thread reference
-        let thread_id = std::thread::current().id();
-        let is_main_thread = std::thread::current()
-            .name()
-            .map_or(false, |name| name.contains("main"));
-
-        if is_main_thread {
-            debug_log!(
-                "current_allocator returning {:?} on thread {:?}",
-                current,
-                thread_id
-            );
-        }
-
-        // Update the thread-local context for potential child threads
-        CURRENT_ALLOCATOR_CONTEXT.with(|cell| cell.set(current));
-
-        current
-    })
-}
-
-// Function to run code with a specific allocator
-pub fn with_allocator<T, F: FnOnce() -> T>(req_alloc: Allocator, f: F) -> T {
-    // Initialize thread allocator context if needed (but avoid too much debug output)
-    // initialize_thread_allocator_context();
-
-    // Update the allocator state with recursion tracking
-    let (prev_allocator, _prev_counter) = ALLOCATOR_STATE.with(|state| {
-        let mut state_mut = state.borrow_mut();
-        let prev = (state_mut.0, state_mut.1);
-
-        if state_mut.0 == req_alloc {
-            // Already using this allocator, just increment counter
-            state_mut.1 += 1;
-            // debug_log!("with_allocator: already using {:?}, incremented counter to {}",
-            //          req_alloc, state_mut.1);
-        } else if state_mut.1 == 0 {
-            // Not recursive, change the allocator
-            // debug_log!("with_allocator: changing allocator from {:?} to {:?}",
-            //          state_mut.0, req_alloc);
-            state_mut.0 = req_alloc;
-
-            // Update the thread context for inheritance by child threads
-            CURRENT_ALLOCATOR_CONTEXT.with(|cell| cell.set(req_alloc));
-        } else {
-            // debug_log!("with_allocator: in recursive call (depth={}), keeping allocator {:?} instead of requested {:?}",
-            //          state_mut.1, state_mut.0, req_alloc);
-        }
-        prev
-    });
-
-    // Run the function
-    let result = f();
-
-    // Reset the state
-    ALLOCATOR_STATE.with(|state| {
-        let mut state_mut = state.borrow_mut();
-        if state_mut.1 > 0 {
-            // Decrement recursion counter
-            state_mut.1 -= 1;
-            // debug_log!("with_allocator: decremented counter to {}, allocator is {:?}",
-            //         state_mut.1, state_mut.0);
-        }
-=======
 // Function to get current allocator type
 pub fn current_allocator() -> Allocator {
     if USING_SYSTEM_ALLOCATOR.load(Ordering::Relaxed) {
@@ -196,7 +74,17 @@
     if prev_depth == 0 {
         USING_SYSTEM_ALLOCATOR.store(true, Ordering::SeqCst);
     }
->>>>>>> c634ee96
+
+    // Run the function
+    let result = f();
+
+    // Decrement the depth counter
+    let new_depth = SYS_ALLOC_DEPTH.fetch_sub(1, Ordering::SeqCst) - 1;
+
+    // Reset the allocator if this was the outermost call
+    if new_depth == 0 {
+        USING_SYSTEM_ALLOCATOR.store(false, Ordering::SeqCst);
+    }
 
         // If we've unwound all recursive calls and the allocator changed, log it
         if state_mut.1 == 0 && state_mut.0 != prev_allocator {
@@ -234,7 +122,6 @@
     // Execute the function with System allocator
     let result = f();
 
-<<<<<<< HEAD
     // Restore previous state
     ALLOCATOR_STATE.with(|state| {
         let mut state_mut = state.borrow_mut();
@@ -244,15 +131,6 @@
         // Also update the thread-local for inheritance
         CURRENT_ALLOCATOR_CONTEXT.with(|cell| cell.set(state_mut.0));
     });
-=======
-    // Decrement the depth counter
-    let new_depth = SYS_ALLOC_DEPTH.fetch_sub(1, Ordering::SeqCst) - 1;
-
-    // Reset the allocator if this was the outermost call
-    if new_depth == 0 {
-        USING_SYSTEM_ALLOCATOR.store(false, Ordering::SeqCst);
-    }
->>>>>>> c634ee96
 
     // debug_log!("with_system_allocator: restored previous allocator state");
     result
@@ -326,16 +204,8 @@
 
     #[allow(clippy::too_many_lines)]
     unsafe fn dealloc(&self, ptr: *mut u8, layout: Layout) {
-<<<<<<< HEAD
-        with_allocator(Allocator::System, || {
-            let profiling_state_enabled =
-                lazy_static_var!(bool, deref, is_profiling_state_enabled());
-            let detailed_memory = lazy_static_var!(bool, deref, is_detailed_memory());
-            if profiling_state_enabled && detailed_memory && !ptr.is_null() {
-=======
         with_sys_alloc(|| {
             if !ptr.is_null() && is_profiling_state_enabled() {
->>>>>>> c634ee96
                 // Potentially skip small allocations
                 let size = layout.size();
                 if size > *SIZE_TRACKING_THRESHOLD {
@@ -351,24 +221,12 @@
 
     unsafe fn realloc(&self, ptr: *mut u8, layout: Layout, new_size: usize) -> *mut u8 {
         if !ptr.is_null() && is_profiling_state_enabled() {
-<<<<<<< HEAD
-            with_allocator(Allocator::System, || {
-                let detailed_memory = lazy_static_var!(bool, deref, is_detailed_memory());
-                if detailed_memory {
-                    // Potentially skip small allocations
-                    let dealloc_size = layout.size();
-                    if dealloc_size > *SIZE_TRACKING_THRESHOLD {
-                        let address = ptr as usize;
-                        record_dealloc(address, dealloc_size);
-                    }
-=======
             with_sys_alloc(|| {
                 // Potentially skip small allocations
                 let dealloc_size = layout.size();
                 if dealloc_size > *SIZE_TRACKING_THRESHOLD {
                     let address = ptr as usize;
                     record_dealloc(address, dealloc_size);
->>>>>>> c634ee96
                 }
 
                 // Potentially skip small allocations
@@ -952,72 +810,16 @@
 
 unsafe impl GlobalAlloc for Dispatcher {
     unsafe fn alloc(&self, layout: Layout) -> *mut u8 {
-<<<<<<< HEAD
-        // Get current allocator type from thread-local storage
-        let current = current_allocator();
-
-        // Log larger allocations to help debug which allocator is being used
-        if layout.size() > 1024 {
-            // Get thread info without holding a thread reference
-            let thread_id = std::thread::current().id();
-            let thread_name = std::thread::current()
-                .name()
-                .unwrap_or("unnamed")
-                .to_string();
-
-            debug_log!(
-                "Dispatcher::alloc - thread={:?}/{}, size={}, using {:?}",
-                thread_id,
-                thread_name,
-                layout.size(),
-                current
-            );
-        }
-
-        let ptr = match current {
-            Allocator::TaskAware => unsafe { self.task_aware.alloc(layout) },
-            Allocator::System => unsafe { self.system.alloc(layout) },
-        };
-
-        // For very large allocations, also log the pointer
-        if layout.size() > 10240 {
-            let backtrace = backtrace::Backtrace::new_unresolved();
-            debug_log!(
-                "Allocated ptr={:p} of size={} with allocator={:?}\nBacktrace: {:?}",
-                ptr,
-                layout.size(),
-                current,
-                backtrace
-            );
-=======
         match current_allocator() {
             Allocator::System => unsafe { self.system.alloc(layout) },
             Allocator::TaskAware => unsafe { self.task_aware.alloc(layout) },
->>>>>>> c634ee96
         }
 
         ptr
     }
 
     unsafe fn dealloc(&self, ptr: *mut u8, layout: Layout) {
-<<<<<<< HEAD
-        let current = current_allocator();
-
-        // Log larger deallocations
-        if layout.size() > 10240 {
-            debug_log!(
-                "Dispatcher::dealloc - ptr={:p}, size={}, using {:?}",
-                ptr,
-                layout.size(),
-                current
-            );
-        }
-
-        match current {
-            Allocator::TaskAware => unsafe { self.task_aware.dealloc(ptr, layout) },
-=======
         match current_allocator() {
->>>>>>> c634ee96
             Allocator::System => unsafe { self.system.dealloc(ptr, layout) },
             Allocator::TaskAware => unsafe { self.task_aware.dealloc(ptr, layout) },
         }
