[package]
name = "thag_rs"
version = "0.1.4"
authors = ["Don Forbes <don.forbes3@gmail.com>"]
description = "A versatile script runner and REPL for Rust snippets, expressions and programs"
edition = "2021"
license = "MIT OR Apache-2.0"
# Include the demo directory in the crate packagename = "thag_rs"
include = [
    "src/**",
    "Cargo.toml",
    "README.md",
    "build.rs",
    "demo/**",
    "tests/**",
]
readme = "README.md"
repository = "https://github.com/durbanlegend/thag_rs"
categories = ["command-line-utilities", "development-tools::build-utils"]
keywords = ["REPL", "command-line", "eval", "runner", "script"]

[package.metadata.wix]
upgrade-guid = "FA5CCD40-AB09-488D-817D-867B69E10F7B"
path-guid = "CCDE9D5F-06C2-42C2-8BF7-6EB41E46A496"
license = false
eula = false

[dependencies]
bitflags = "2.6.0"
clap = { version = "4.5.19", features = ["cargo", "derive"] }
crossterm = { version = "0.28.0", features = ["use-dev-tty"] }
edit = "0.1.5"
simplelog = { version = "0.12.2", optional = true }
env_logger = { version = "0.11.5", optional = true }
home = "0.5.9"
log = "0.4.22"
nu-ansi-term = "0.50.1"
proc-macro2 = "1.0.86"
quote = "1.0.37"
reedline = "0.35.0"
<<<<<<< HEAD
regex = "1.11.0"
serde = { version = "1.0.210", features = ["derive"] }
=======
regex = "1.10.6"
serde = { version = "1.0.209", features = ["derive"] }
>>>>>>> 4a8f6264
strum = { version = "0.26.3", features = ["derive", "phf"] }
supports-color = "3.0.0"
syn = { version = "2.0.79", features = [
    "extra-traits",
    "full",
    "visit",
    "visit-mut",
] }
<<<<<<< HEAD
termbg = "0.5.1"
=======
>>>>>>> 4a8f6264
toml = "0.8.19"
tui-textarea = { version = "0.6", features = ["crossterm", "search"] }
mockall = "0.13.0"
scopeguard = "1.2.0"
ratatui = "0.28.1"
cargo_toml = "0.20.5"
serde_json = "1.0.128"
serde_with = "3.11.0"
# To switch off, use version without features = ["enable_system_time"]
# If on, prepare for function to run twice for some reason!
firestorm = "0.5.1"
# firestorm = { version = "0.5.1", features = ["enable_system_time"] }
prettyplease = "0.2.20"
serde_merge = "0.1.3"
# crokey = { path = "/Users/donf/projects/crokey/" }
strict = "0.2.0"
thag_proc_macros = { path = "src/proc_macros" }

[profile.dev]
opt-level = 1 # Use slightly better optimizations.
debug = true

[profile.release]
debug = false

# The profile that 'cargo dist' will build with
[profile.dist]
inherits = "release"
lto = "thin"

[lib]
name = "thag_rs"
path = "src/lib.rs"

[[bin]]
name = "thag"
path = "src/bin/thag_rs.rs"

[features]
debug-logs = []
nightly = []
default = ["env_logger"]
simplelog = ["dep:simplelog"]

[dev-dependencies]
assert_cmd = "2.0.16"
env_logger = "0.11.5"
predicates = "3.1.2"
sequential-test = "0.2.4"
tempfile = "3.13.0"
test-generator = "0.3.1"

[workspace]
members = ["src/proc_macros"]

# Config for 'cargo dist'
[workspace.metadata.dist]
# The preferred cargo-dist version to use in CI (Cargo.toml SemVer syntax)
cargo-dist-version = "0.21.1"
# CI backends to support
ci = "github"
# The installers to generate for each app
installers = ["shell", "powershell", "msi"]
# Target platforms to build apps for (Rust target-triple syntax)
targets = [
    "aarch64-apple-darwin",
    "x86_64-apple-darwin",
    "x86_64-unknown-linux-gnu",
    "x86_64-unknown-linux-musl",
    "x86_64-pc-windows-msvc",
]
# Path that installers should place binaries in
install-path = "CARGO_HOME"
# Whether to install an updater program
install-updater = false
# Trigger releases manually instead of on tag-push (DHF temp)
# dispatch-releases = false
#
[[workspace.metadata.dist.extra-artifacts]]
artifacts = ["demo.zip"]
build = ["sh", "-c", "zip demo.zip demo/*"]<|MERGE_RESOLUTION|>--- conflicted
+++ resolved
@@ -38,13 +38,8 @@
 proc-macro2 = "1.0.86"
 quote = "1.0.37"
 reedline = "0.35.0"
-<<<<<<< HEAD
-regex = "1.11.0"
-serde = { version = "1.0.210", features = ["derive"] }
-=======
 regex = "1.10.6"
 serde = { version = "1.0.209", features = ["derive"] }
->>>>>>> 4a8f6264
 strum = { version = "0.26.3", features = ["derive", "phf"] }
 supports-color = "3.0.0"
 syn = { version = "2.0.79", features = [
@@ -53,10 +48,6 @@
     "visit",
     "visit-mut",
 ] }
-<<<<<<< HEAD
-termbg = "0.5.1"
-=======
->>>>>>> 4a8f6264
 toml = "0.8.19"
 tui-textarea = { version = "0.6", features = ["crossterm", "search"] }
 mockall = "0.13.0"
