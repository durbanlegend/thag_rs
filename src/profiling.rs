--- conflicted
+++ resolved
@@ -28,11 +28,6 @@
     Mutex,
 };
 use std::time::{Instant, SystemTime};
-<<<<<<< HEAD
-// use std::time::SystemTime;
-// pub use thag_proc_macros::profile;
-=======
-
 // Single atomic for runtime profiling state
 static PROFILING_STATE: AtomicBool = AtomicBool::new(false);
 
@@ -42,7 +37,6 @@
 
 #[cfg(not(feature = "profiling"))]
 const PROFILING_FEATURE: bool = false;
->>>>>>> 7f38ab4c
 
 static PROFILE_TYPE: AtomicU8 = AtomicU8::new(0); // 0 = None, 1 = Time, 2 = Memory, 3 = Both
 
@@ -542,38 +536,7 @@
                     let elapsed = start.elapsed();
                     let _ = self.write_time_event(elapsed);
                 }
-<<<<<<< HEAD
-                ProfileType::Memory => {
-                    // Make sure we capture the memory delta before popping the stack
-                    if let Some(initial) = self.initial_memory {
-                        let final_memory = ALLOCATOR.total_allocated.load(Ordering::SeqCst);
-                        let delta = final_memory.saturating_sub(initial);
-                        // dbg!(delta);
-                        if delta > 0 {
-                            let _ = self.write_memory_event(delta);
-                        }
-                    }
-                }
-                ProfileType::Both => {
-                    let elapsed = start.elapsed();
-                    // eprintln!(
-                    //     "elapsed={elapsed:?}, self.initial_memory={:?}",
-                    //     self.initial_memory
-                    // );
-                    if let Some(initial) = self.initial_memory {
-                        let final_memory = ALLOCATOR.total_allocated.load(Ordering::SeqCst);
-                        // eprintln!("final_memory={final_memory:?}");
-                        let delta = final_memory.saturating_sub(initial);
-                        // dbg!(delta);
-                        if delta > 0 {
-                            let _ = self.write_memory_event(delta);
-                        }
-                    }
-                    let _ = self.write_time_event(elapsed);
-                }
-=======
                 ProfileType::Memory => (),
->>>>>>> 7f38ab4c
             }
         }
 
@@ -774,13 +737,8 @@
 macro_rules! profile_method {
     () => {
         const NAME: &'static str = concat!(module_path!(), "::", stringify!(profile_method));
-<<<<<<< HEAD
-        println!("profile_method NAME={NAME}");
-        let _profile = $crate::profiling::Profile::new(NAME, $crate::profiling::ProfileType::Time);
-=======
         let _profile =
             $crate::profiling::Profile::new(NAME, $crate::profiling::get_global_profile_type());
->>>>>>> 7f38ab4c
     };
     ($name:expr) => {
         let _profile =
