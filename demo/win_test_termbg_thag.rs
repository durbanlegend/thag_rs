/*[toml]
[dependencies]
<<<<<<< HEAD
thag_rs = { git = "https://github.com/durbanlegend/thag_rs"}
=======
thag_rs = { git = "https://github.com/durbanlegend/thag_rs" }
>>>>>>> e3a510c0
*/

/// This seems to "reliably" swallow the very first character entered in Windows.
//# Purpose: Show how crates sending an OSC to the terminal in Windows will not get a response and will unintentionally "steal" your first character instead.
use std::io::{self, Read};
use thag_rs::termbg;

fn main() {
    let timeout = std::time::Duration::from_millis(100);

    let _rgb = termbg::rgb(timeout);

    println!("Run with -qq in Windows Terminal to suppress colored lines, type in something and see if first character gets swallowed");
    let mut buffer = String::new();
    io::stdin().lock().read_to_string(&mut buffer).unwrap();
    println!("buffer={buffer:?}");
}<|MERGE_RESOLUTION|>--- conflicted
+++ resolved
@@ -1,10 +1,6 @@
 /*[toml]
 [dependencies]
-<<<<<<< HEAD
-thag_rs = { git = "https://github.com/durbanlegend/thag_rs"}
-=======
-thag_rs = { git = "https://github.com/durbanlegend/thag_rs" }
->>>>>>> e3a510c0
+thag_rs = "0.1.5"
 */
 
 /// This seems to "reliably" swallow the very first character entered in Windows.
