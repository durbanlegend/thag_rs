--- conflicted
+++ resolved
@@ -27,13 +27,9 @@
 
 [dependencies]
 bitflags = "2.6.0"
-<<<<<<< HEAD
 cargo-lookup = "0.1.0"
 cargo_toml = "0.20.5"
-clap = { version = "4.5.21", features = ["cargo", "derive"] }
-=======
 clap = { version = "4.5.23", features = ["cargo", "derive"] }
->>>>>>> 5a3ae2a4
 crossterm = { version = "0.28.1", features = ["use-dev-tty"] }
 dirs = "5.0.1"
 documented = "0.9.1"
@@ -47,30 +43,22 @@
 log = "0.4.22"
 mockall = "0.13.1"
 nu-ansi-term = "0.50.1"
-<<<<<<< HEAD
 phf = "0.11.2"
 prettyplease = "0.2.25"
-proc-macro2 = "1.0.89"
-=======
 proc-macro2 = "1.0.92"
->>>>>>> 5a3ae2a4
 quote = "1.0.37"
 ratatui = "0.29.0"
 reedline = "0.37.0"
 regex = "1.11.1"
-<<<<<<< HEAD
 scopeguard = "1.2.0"
 semver = "1.0.23"
-serde = { version = "1.0.214", features = ["derive"] }
+serde = { version = "1.0.215", features = ["derive"] }
 serde_json = "1.0.133"
 serde_merge = "0.1.3"
 serde_with = "3.11.0"
 side-by-side-diff = "0.1.2"
 simplelog = { version = "0.12.2", optional = true }
 strict = "0.2.0"
-=======
-serde = { version = "1.0.215", features = ["derive"] }
->>>>>>> 5a3ae2a4
 strum = { version = "0.26.3", features = ["derive", "phf"] }
 supports-color = "3.0.2"
 syn = { version = "2.0.90", features = [
@@ -84,25 +72,6 @@
 toml = "0.8.19"
 toml_edit = "0.22.22"
 tui-textarea = { version = "0.7", features = ["crossterm", "search"] }
-<<<<<<< HEAD
-
-=======
-mockall = "0.13.1"
-scopeguard = "1.2.0"
-ratatui = "0.29.0"
-cargo_toml = "0.21.0"
-serde_json = "1.0.133"
-serde_with = "3.11.0"
-# To switch off, use version without features = ["enable_system_time"]
-# If on, prepare for function to run twice for some reason!
-firestorm = "0.5.1"
-# firestorm = { version = "0.5.1", features = ["enable_system_time"] }
-prettyplease = "0.2.25"
-serde_merge = "0.1.3"
-strict = "0.2.0"
-thag_proc_macros = { version = "0.1.0", path = "src/proc_macros" }
-termbg = "0.6.1"
->>>>>>> 5a3ae2a4
 [target.'cfg(windows)'.dependencies]
 win32console = "0.1.5"
 winapi = "0.3.9"
