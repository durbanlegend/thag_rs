name: CI Partial

on:
  push:
    branches:
      - main
      - develop
    # Exclude tag pushes
    tags-ignore:
      - '*'
  pull_request:
    branches:
      - main
      - develop
  workflow_dispatch:

jobs:
  build:

    strategy:
      matrix:
        os: [ubuntu-latest]

    runs-on: ${{ matrix.os }}

    steps:
    - name: Checkout repository
      uses: actions/checkout@v4

    - name: Install wayland-client dependencies (Ubuntu only)
      if: runner.os == 'Linux'
      run: sudo apt-get install -y libwayland-dev

    - name: Set up Rust
      uses: actions-rs/toolchain@v1
      with:
        toolchain: stable

    - name: Cache Cargo registry
      uses: actions/cache@v4
      with:
        path: ~/.cargo/registry
        key: ${{ runner.os }}-cargo-registry-${{ hashFiles('**/Cargo.lock') }}
        restore-keys: |
          ${{ runner.os }}-cargo-registry-

    - name: Cache Cargo index
      uses: actions/cache@v4
      with:
        path: ~/.cargo/git
        key: ${{ runner.os }}-cargo-index-${{ hashFiles('**/Cargo.lock') }}
        restore-keys: |
          ${{ runner.os }}-cargo-index-

    - name: Update crates.io index
      run: cargo update

    - name: Build
      run: cargo build

    - name: Show Rust version and active toolchain
      run: |
        rustc --version
        rustup show

    - name: Show cargo tree with features
      run: cargo tree -f "{p} {f}"

    - name: Show mockall dependencies specifically
      run: cargo tree -p mockall

    - name: Run tests
<<<<<<< HEAD
      run: RUST_BACKTRACE=full cargo test --no-fail-fast -p thag_rs test_repl_edit_history -- --nocapture --show-output
=======
      run: cargo test --no-fail-fast -p thag_rs check_cmd_args -- --nocapture --show-output
>>>>>>> 5a3ae2a4

    - name: Upload test output log
      if: failure()  # Only upload if the test run fails
      uses: actions/upload-artifact@v4
      with:
        name: test-output-log
        path: test_output.log<|MERGE_RESOLUTION|>--- conflicted
+++ resolved
@@ -70,11 +70,7 @@
       run: cargo tree -p mockall
 
     - name: Run tests
-<<<<<<< HEAD
-      run: RUST_BACKTRACE=full cargo test --no-fail-fast -p thag_rs test_repl_edit_history -- --nocapture --show-output
-=======
       run: cargo test --no-fail-fast -p thag_rs check_cmd_args -- --nocapture --show-output
->>>>>>> 5a3ae2a4
 
     - name: Upload test output log
       if: failure()  # Only upload if the test run fails
