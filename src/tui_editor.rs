use crate::{
    code_utils::write_source,
    file_dialog::{DialogMode, FileDialog, Status},
    key,
    stdin::edit_history,
    KeyCombination, ThagError, ThagResult,
};
<<<<<<< HEAD
use firestorm::{profile_fn, profile_method};
use ratatui::crossterm::event::{
=======
// use crokey::key;
// use crokey::crossterm::event::KeyEvent;
use crossterm::event::{
>>>>>>> 69251e0b
    self, DisableMouseCapture, EnableBracketedPaste, EnableMouseCapture,
    Event::{self, Paste},
    KeyEvent, KeyEventKind,
};
<<<<<<< HEAD
=======
use mockall::automock;
>>>>>>> 69251e0b
use ratatui::crossterm::terminal::{
    disable_raw_mode, enable_raw_mode, is_raw_mode_enabled, EnterAlternateScreen,
    LeaveAlternateScreen,
};
use ratatui::layout::{Constraint, Direction, Layout, Margin};
use ratatui::prelude::{CrosstermBackend, Rect};
pub use ratatui::style::Style as RataStyle;
use ratatui::style::{Color, Modifier, Styled, Stylize};
use ratatui::text::Line;
use ratatui::widgets::{block::Block, Borders, Clear, Paragraph};
use ratatui::{CompletedFrame, Frame, Terminal};
use regex::Regex;
use scopeguard::{guard, ScopeGuard};
use serde::{Deserialize, Serialize};
use std::{
    self,
    collections::VecDeque,
    convert::Into,
    env::var,
    fmt::{Debug, Display, Write as _},
    fs::{self, OpenOptions},
    io::Write,
    path::PathBuf,
    time::Duration,
};
use thag_common::{debug_log, re};
use thag_styling::{Role, ThemedStyle};
// import without risk of name clashing
use thag_profiler::profiled;
use tui_textarea::{CursorMove, Input, TextArea};

/// Title displayed at the top of the key bindings popup
pub const TITLE_TOP: &str = "Key bindings - subject to your terminal settings";
/// Title displayed at the bottom of the key bindings popup
pub const TITLE_BOTTOM: &str = "Ctrl+l to hide";

/// Type alias for the crossterm backend with stdout lock
pub type BackEnd<'a> = CrosstermBackend<std::io::StdoutLock<'a>>;
/// Type alias for a terminal with the backend
pub type Term<'a> = Terminal<BackEnd<'a>>;
/// Type alias for a closure that resets the terminal
pub type ResetTermClosure<'a> = Box<dyn FnOnce(Term<'a>)>;
/// Type alias for a scope guard that manages terminal cleanup
pub type TermScopeGuard<'a> = ScopeGuard<Term<'a>, ResetTermClosure<'a>>;
/// A trait to allow mocking of the event reader for testing purposes.
#[automock]
pub trait EventReader {
    /// Read a terminal event.
    ///
    /// # Errors
    ///
    /// This function will bubble up any i/o, `ratatui` or `crossterm` errors encountered.
    fn read_event(&self) -> ThagResult<Event>;
    /// Poll for a terminal event.
    ///
    /// # Errors
    ///
    /// This function will bubble up any i/o, `ratatui` or `crossterm` errors encountered.
    fn poll(&self, timeout: Duration) -> ThagResult<bool>;
}

/// A struct to implement real-world use of the event reader, as opposed to use in testing.
#[derive(Debug)]
pub struct CrosstermEventReader;

impl EventReader for CrosstermEventReader {
    #[profiled]
    fn read_event(&self) -> ThagResult<Event> {
        crossterm::event::read().map_err(Into::<ThagError>::into)
    }

    #[profiled]
    fn poll(&self, timeout: Duration) -> ThagResult<bool> {
        crossterm::event::poll(timeout).map_err(Into::<ThagError>::into)
    }
}

/// A wrapper around a terminal with scope guard for automatic cleanup.
///
/// This struct manages a terminal instance and ensures proper cleanup
/// when the terminal goes out of scope, regardless of how the program exits.
pub struct ManagedTerminal<'a> {
    terminal: TermScopeGuard<'a>,
}

impl ManagedTerminal<'_> {
    /// Draw to the terminal.
    ///
    /// # Errors
    ///
    /// This function will return an error if there is an issue drawing to the terminal.
    #[profiled]
    pub fn draw<F>(&mut self, f: F) -> std::io::Result<CompletedFrame<'_>>
    where
        F: FnOnce(&mut Frame<'_>),
    {
        self.terminal.draw(f)
    }
}

/// Determine whether a terminal is in use (as opposed to testing or headless CI), and
/// if so, wrap it in a scopeguard in order to reset it regardless of success or failure.
///
/// # Panics
///
/// Panics if a `crossterm` error is encountered resetting the terminal inside a
/// `scopeguard::guard` closure.
///
/// # Errors
///
#[profiled]
pub fn resolve_term<'a>() -> ThagResult<Option<ManagedTerminal<'a>>> {
    if var("TEST_ENV").is_ok() {
        return Ok(None);
    }

    let mut stdout = std::io::stdout().lock();
    enable_raw_mode()?;

    ratatui::crossterm::execute!(
        stdout,
        EnterAlternateScreen,
        EnableMouseCapture,
        EnableBracketedPaste
    )?;

    let backend = CrosstermBackend::new(stdout);
    let terminal = Terminal::new(backend)?;

    Ok(Some(ManagedTerminal {
        terminal: guard(
            terminal,
            Box::new(|term| {
                reset_term(term).expect("Error resetting terminal");
            }),
        ),
    }))
}

#[derive(Clone, Debug, Serialize, Deserialize)]
/// Represents a single entry in the edit history.
///
/// An entry contains both an index for ordering and the actual text content
/// stored as individual lines. This structure is used to maintain a history
/// of text edits that can be navigated and restored.
pub struct Entry {
    /// The index of this entry in the history collection
    pub index: usize, // Holds the entry's index
    /// The text content of this entry, stored as separate lines
    pub lines: Vec<String>, // Holds editor content as lines
}

impl Display for Entry {
    #[profiled]
    fn fmt(&self, f: &mut std::fmt::Formatter<'_>) -> std::fmt::Result {
        write!(f, "{:?}: {}", self.index, self.lines.join("\n"))
    }
}

impl Entry {
    /// Creates a new Entry with the given index and content.
    ///
    /// The content string is split into individual lines and stored in the `lines` field.
    ///
    /// # Arguments
    ///
    /// * `index` - The index of this entry in the history collection
    /// * `content` - The text content to store, which will be split into lines
    #[profiled]
    pub fn new(index: usize, content: &str) -> Self {
        Self {
            index,
            lines: content.lines().map(String::from).collect(),
        }
    }

    /// Extracts string contents of entry for use in the editor.
    ///
    /// Joins all lines in the entry with newline characters to reconstruct
    /// the original text content.
    ///
    /// # Returns
    ///
    /// A String containing the full text content with lines joined by newlines
    #[must_use]
    #[profiled]
    pub fn contents(&self) -> String {
        self.lines.join("\n")
    }
}

/// Represents the edit history for a text editor.
///
/// This struct maintains a collection of text entries that can be navigated
/// through, similar to command history in a shell. It tracks the current
/// position within the history and provides methods for adding, updating,
/// and navigating through entries.
#[derive(Clone, Debug, Default, Serialize, Deserialize)]
pub struct History {
    /// The index of the currently selected entry in the history.
    /// `None` indicates no current selection or an empty history.
    pub current_index: Option<usize>,
    /// A double-ended queue containing all history entries.
    /// Entries are stored as `Entry` objects which contain both
    /// an index and the text content as lines.
    pub entries: VecDeque<Entry>, // Now a VecDeque of Entries
}

impl History {
    /// Creates a new empty History instance.
    #[must_use]
    #[profiled]
    pub fn new() -> Self {
        Self {
            current_index: None,
            entries: VecDeque::with_capacity(20),
        }
    }

    /// Loads a History instance from a file.
    ///
    /// # Arguments
    ///
    /// * `path` - The path to the file to load from
    ///
    /// # Returns
    ///
    /// A History instance loaded from the file, or a new empty instance if loading fails
    #[must_use]
    #[profiled]
    pub fn load_from_file(path: &PathBuf) -> Self {
        let mut history = fs::read_to_string(path).map_or_else(
            |_| Self::default(),
            |data| serde_json::from_str(&data).unwrap_or_else(|_| Self::new()),
        );
        debug_log!("Loaded history={history:?}");
        // Remove any blanks - TODO they shouldn't be saved in the first place
        history.entries.retain(|e| !e.contents().trim().is_empty());

        // Reassign indices
        history.reassign_indices();

        // Set current_index to the index of the front entry (most recent one)
        if history.entries.is_empty() {
            history.current_index = None;
        } else {
            history.current_index = Some(history.entries.len() - 1);
        }
        debug_log!("history={history:?}");
        debug_log!(
            "load_from_file({path:?}); current index={:?}",
            history.current_index
        );
        history
    }

    /// Returns true if the current position is at the start of the history.
    #[allow(clippy::unnecessary_map_or)]
    #[must_use]
    #[profiled]
    pub fn at_start(&self) -> bool {
        debug_log!("at_start ...");
        self.current_index
            .map_or(true, |current_index| current_index == 0)
    }

    /// Returns true if the current position is at the end of the history.
    #[allow(clippy::unnecessary_map_or)]
    #[must_use]
    #[profiled]
    pub fn at_end(&self) -> bool {
        debug_log!("at_end ...");
        self.current_index.map_or(true, |current_index| {
            current_index == self.entries.len() - 1
        })
    }

    /// Adds a new entry to the history.
    ///
    /// # Arguments
    ///
    /// * `text` - The text content to add to the history
    #[profiled]
    pub fn add_entry(&mut self, text: &str) {
        let new_index = self.entries.len(); // Assign the next index based on current length
        let new_entry = Entry::new(new_index, text);

        // Remove prior duplicates
        self.entries
            .retain(|f| f.contents().trim() != new_entry.contents().trim());
        self.entries.push_back(new_entry);

        // // Reassign indices after pushing the new entry
        // self.reassign_indices();

        // Update current_index to point to the most recent entry (the front)
        self.current_index = Some(self.entries.len() - 1);
        debug_log!("add_entry({text}); current index={:?}", self.current_index);
        debug_log!("history={self:?}");
    }

    /// Updates an existing entry in the history or adds a new one if it doesn't exist.
    ///
    /// # Arguments
    ///
    /// * `index` - The index of the entry to update
    /// * `text` - The new text content for the entry
    #[profiled]
    pub fn update_entry(&mut self, index: usize, text: &str) {
        debug_log!("update_entry for index {index}...");
        // Get a mutable reference to the entry at the specified index
        let current_index = self.current_index;
        if let Some(entry) = self.get_mut(index) {
            // Update the lines if the entry exists
            entry.lines = text.lines().map(String::from).collect::<Vec<String>>();
            debug_log!("... update_entry({entry:?}); current index={current_index:?}");
        } else {
            // If the entry doesn't exist, add it
            self.add_entry(text);
        }
    }

    /// Deletes an entry from the history by index.
    ///
    /// # Arguments
    ///
    /// * `index` - The index of the entry to delete
    #[profiled]
    pub fn delete_entry(&mut self, index: usize) {
        self.entries.retain(|entry| entry.index != index);

        // Reassign indices after deletion
        self.reassign_indices();

        // Update current_index after deletion, set to most recent entry (the front)
        if self.entries.is_empty() {
            self.current_index = None;
        } else {
            self.current_index = Some(self.entries.len() - 1);
        }
    }

    /// Save history to a file.
    ///
    /// # Errors
    ///
    /// This function will bubble up any i/o errors encountered writing the file.
    #[profiled]
    pub fn save_to_file(&mut self, path: &PathBuf) -> ThagResult<()> {
        self.reassign_indices();
        if let Ok(data) = serde_json::to_string(&self) {
            debug_log!("About to write data=({data}");
            if let Ok(metadata) = std::fs::metadata(path) {
                debug_log!("File permissions: {:?}", metadata.permissions());
            }

            // fs::write(path, data)?;
            // fs::write(path, "\n")?;
            let mut file = OpenOptions::new()
                .write(true)
                .create(true)
                .truncate(true) // This will clear the file before writing
                .open(path)?;

            // Write the data
            file.write_all((data + "\n").into_bytes().as_ref())?;

            // Flush the write to disk
            // Beware of exiting "too early" for writes actually to be flushed despite sync.
            // file.sync_all()?;
            file.sync_data()?;
        } else {
            debug_log!("Could not serialise history: {self:?}");
        }
        debug_log!("save_to_file({path:?}");
        Ok(())
    }

    /// Gets the currently selected entry from the history.
    ///
    /// # Returns
    ///
    /// An optional reference to the current entry, or None if the history is empty
    #[profiled]
    pub fn get_current(&mut self) -> Option<&Entry> {
        if self.entries.is_empty() {
            return None;
        }

        if let Some(index) = self.current_index {
            debug_log!("get_current(); current index={:?}", self.current_index);

            self.get(index)
        } else {
            debug_log!("None");
            None
        }
    }

    /// Gets an entry at the specified index and sets it as the current entry.
    ///
    /// # Arguments
    ///
    /// * `index` - The index of the entry to retrieve
    ///
    /// # Returns
    ///
    /// An optional reference to the entry at the specified index
    #[profiled]
    pub fn get(&mut self, index: usize) -> Option<&Entry> {
        debug_log!("get({index})...");
        if !(0..self.entries.len()).contains(&index) {
            return None;
        }
        self.current_index = Some(index);
        debug_log!(
            "...get({:?}); current index={:?}",
            self.entries.get(index),
            self.current_index
        );

        let entry = self.entries.get(index);
        debug_log!("... returning {entry:?}");
        entry
    }

    /// Gets a mutable reference to an entry at the specified index and sets it as the current entry.
    ///
    /// # Arguments
    ///
    /// * `index` - The index of the entry to retrieve
    ///
    /// # Returns
    ///
    /// An optional mutable reference to the entry at the specified index
    #[profiled]
    pub fn get_mut(&mut self, index: usize) -> Option<&mut Entry> {
        debug_log!("get_mut({index})...");

        if !(0..self.entries.len()).contains(&index) {
            return None;
        }

        self.current_index = Some(index);
        debug_log!(
            "...get_mut({:?}); current index={:?}",
            self.entries.get(index),
            self.current_index
        );

        let entry = self.entries.get_mut(index);
        debug_log!("... returning {entry:?}");

        entry
    }

    /// Returns the previous entry in this [`History`] collection.
    ///
    /// # Panics
    ///
    /// Panics if a logic error is detected, likely when reaching the oldest History entry.
    #[profiled]
    pub fn get_previous(&mut self) -> Option<&Entry> {
        // let this = &mut *self;
        debug_log!("get_previous...");
        if self.entries.is_empty() {
            return None;
        }
        let new_index = self.current_index.map(|index| {
            if index > 0 {
                index - 1
            } else {
                // TODO crossterm terminal beep if and when implemented (issue #806 pull request)
                0
            }
        });
        debug_log!(
            "...old index={:#?};new_index={new_index:?}",
            self.current_index
        );

        self.current_index = new_index;

        self.current_index.map_or_else(
            || {
                panic!(
                    "Logic error: current_index should never be None if there are History records"
                );
            },
            |index| {
                let entry = self.get(index);
                debug_log!("get_previous; new current index={index:?}, entry={entry:?}");
                entry
            },
        )
    }

    /// Returns the next entry in this [`History`] collection.
    ///
    /// # Panics
    ///
    /// Panics if a logic error is detected, likely when reaching the newest History entry.
    #[profiled]
    pub fn get_next(&mut self) -> Option<&Entry> {
        debug_log!("get_next...");
        let this = &mut *self;
        if this.entries.is_empty() {
            return None;
        }
        let new_index = self.current_index.map(|index| {
            let max_index = self.entries.len() - 1;
            if index < max_index {
                index + 1
            } else {
                // crossterm terminal beep if and when implemented (issue #806 pull request)
                max_index
            }
        });
        debug_log!(
            "...old index={:#?};new_index={new_index:?}",
            self.current_index
        );

        self.current_index = new_index;

        self.current_index.map_or_else(
            || {
                panic!(
                    "Logic error: current_index should never be None if there are History records"
                );
            },
            |index| {
                let entry = self.get(index);
                debug_log!("get_next(); current index={index:?}, entry={entry:?}");
                entry
            },
        )
    }

    /// Gets the last (most recent) entry in the history.
    ///
    /// # Returns
    ///
    /// An optional reference to the last entry, or None if the history is empty
    #[profiled]
    pub fn get_last(&mut self) -> Option<&Entry> {
        if self.entries.is_empty() {
            return None;
        }

        self.entries.back()
    }

    /// Reassigns indices so that the newest entry has index 0, and the oldest has len - 1.
    #[profiled]
    fn reassign_indices(&mut self) {
        // let len = self.entries.len();
        for (i, entry) in self.entries.iter_mut().enumerate() {
            entry.index = i;
        }
    }
}

#[allow(dead_code)]
#[derive(Debug, Default)]
/// Struct to hold data-related parameters for the TUI editor
pub struct EditData<'a> {
    /// Whether to return the edited text as part of the result
    pub return_text: bool,
    /// The initial content to display in the editor
    pub initial_content: &'a str,
    /// Optional path where the edited content should be saved
    pub save_path: Option<PathBuf>,
    /// Optional path to the history file for storing edit history
    pub history_path: Option<&'a PathBuf>,
    /// Optional history object for managing edit history
    pub history: Option<History>,
}

/// Struct to hold display-related parameters for the TUI editor
#[derive(Debug)]
pub struct KeyDisplay<'a> {
    /// The title to display at the top of the editor
    pub title: &'a str,
    /// The style to apply to the title text
    pub title_style: RataStyle,
    /// Keys to remove from the default key mappings display
    pub remove_keys: &'a [&'a str],
    /// Additional key mappings to add to the display
    pub add_keys: &'a [KeyDisplayLine],
}

/// Tracks the scroll state of the popup help display
#[derive(Debug, Default)]
pub struct PopupScrollState {
    /// Current scroll offset (number of rows scrolled down)
    pub scroll_offset: usize,
}

/// Represents the different actions that can be taken in response to user input in the TUI editor.
///
/// This enum is used to communicate between key handlers and the main editor loop,
/// indicating what action should be taken based on the user's key press.
#[derive(Debug)]
pub enum KeyAction {
    /// Abandon any unsaved changes and exit without saving
    AbandonChanges,
    /// Continue with normal editor operation - no special action needed
    Continue, // For other inputs that don't need specific handling
    /// Quit the editor, with a boolean indicating whether changes have been saved
    Quit(bool),
    /// Save the current content to file
    Save,
    /// Save the current content and then exit the editor
    SaveAndExit,
    /// Show the help screen with key bindings
    ShowHelp,
    /// Save the current content and submit it (e.g., for REPL execution)
    SaveAndSubmit,
    /// Submit the current content without necessarily saving to file
    Submit,
    /// Toggle the syntax highlighting colors
    ToggleHighlight,
    /// Toggle the visibility of the popup help screen
    TogglePopup,
}

/// Edit content with a TUI
///
/// # Panics
///
/// Panics if a `crossterm` error is encountered resetting the terminal inside a
/// `scopeguard::guard` closure in the call to `resolve_term`.
///
/// # Errors
///
/// This function will bubble up any i/o, `ratatui` or `crossterm` errors encountered.
#[allow(clippy::cognitive_complexity, clippy::too_many_lines)]
#[profiled]
pub fn tui_edit<R, F>(
    event_reader: &R,
    edit_data: &mut EditData,
    display: &KeyDisplay,
    key_handler: F, // closure or function for key handling
) -> ThagResult<(KeyAction, Option<Vec<String>>)>
where
    R: EventReader + Debug,
    F: Fn(
        ratatui::crossterm::event::KeyEvent,
        Option<&mut ManagedTerminal>,
        &mut TextArea,
        &mut EditData,
        &mut bool,
        &mut bool,
        &mut String,
    ) -> ThagResult<KeyAction>,
{
    // Initialize state variables
    let mut popup = false;
    let mut tui_highlight_fg: Role = Role::Emphasis;
    let mut saved = false;
    let mut status_message: String = String::default(); // Add status message variable

    let mut maybe_term = resolve_term()?;

    // Create the `TextArea` from initial content
    let mut textarea = TextArea::from(edit_data.initial_content.lines());
    textarea.set_hard_tab_indent(true);
    // eprintln!("textarea.tab_length()={}", textarea.tab_length());

    // Set up the display parameters for the `TextArea`
    textarea.set_block(
        Block::default()
            .borders(Borders::ALL)
            .title(display.title)
            .title_style(display.title_style),
    );

    textarea.set_line_number_style(RataStyle::themed(Role::Hint));
    textarea.move_cursor(CursorMove::Bottom);
    // New line with cursor at EOF for usability
    textarea.move_cursor(CursorMove::End);
    if !textarea.is_empty() {
        textarea.insert_newline();
    }

    // Apply initial highlights
    highlight_selection(&mut textarea, tui_highlight_fg);

    let remove = display.remove_keys;
    let add = display.add_keys;
    // Track popup scroll state
    let mut popup_scroll = PopupScrollState::default();

    // Can't make these OnceLock values, since their configuration depends on the `remove`
    // and `add` values passed in by the caller.
    let mut adjusted_mappings: Vec<KeyDisplayLine> = MAPPINGS
        .iter()
        .filter(|&row| !remove.contains(&row.keys))
        .chain(add.iter())
        .cloned()
        .collect();
    adjusted_mappings.sort();
    let (max_key_len, max_desc_len) =
        adjusted_mappings
            .iter()
            .fold((0_u16, 0_u16), |(max_key, max_desc), row| {
                let key_len = row.keys.len().try_into().unwrap();
                let desc_len = row.desc.len().try_into().unwrap();
                (max_key.max(key_len), max_desc.max(desc_len))
            });

    // Event loop for handling key events
    loop {
        maybe_enable_raw_mode()?;
        let test_env = &var("TEST_ENV");
        let event = if test_env.is_ok() {
            // Testing or CI
            event_reader.read_event()?
        } else {
            // Real-world interaction
            maybe_term.as_mut().map_or_else(
                || Err("Logic issue unwrapping term we wrapped ourselves".into()),
                |term| {
                    term.draw(|f| {
                        // Get the size of the available terminal area
                        let area = f.area();

                        // Ensure there's enough height for both the `TextArea` and the status line
                        if area.height > 1 {
                            let chunks = Layout::default()
                                .direction(Direction::Vertical)
                                .constraints::<&[Constraint]>(&[
                                    Constraint::Min(area.height - 3), // Editor area takes up the rest
                                    Constraint::Length(3),            // Status line gets 1 line
                                ])
                                .split(area);

                            // Render the `TextArea` in the first chunk
                            f.render_widget(&textarea, chunks[0]);

                            // Render the status line in the second chunk
                            let status_block = Block::default()
                                .borders(Borders::ALL)
                                .title("Status")
                                .style(RataStyle::themed(Role::Success))
                                .title_style(display.title_style)
                                .padding(ratatui::widgets::Padding::horizontal(1));

                            let status_text = Paragraph::new::<&str>(status_message.as_ref())
                                .block(status_block)
                                .style(RataStyle::themed(Role::Info));

                            f.render_widget(status_text, chunks[1]);

                            if popup {
                                display_popup(
                                    &adjusted_mappings,
                                    TITLE_TOP,
                                    TITLE_BOTTOM,
                                    max_key_len,
                                    max_desc_len,
                                    &mut popup_scroll,
                                    f,
                                );
                            }
                            highlight_selection(&mut textarea, tui_highlight_fg);
                            // status_message = String::new();
                        }
                    })
                    .map_err(|e| {
                        eprintln!("Error drawing terminal: {e:?}");
                        e
                    })?;

                    // NB: leave in raw mode until end of session to avoid random appearance of OSC codes on screen
                    event_reader.read_event()
                },
            )?
        };

        if let Paste(ref data) = event {
            textarea.insert_str(normalize_newlines(data));
        } else if let Event::Mouse(mouse_event) = event {
            // Handle mouse scrolling in popup
            if popup {
                use ratatui::crossterm::event::MouseEventKind;
                match mouse_event.kind {
                    MouseEventKind::ScrollDown => {
                        if popup_scroll.scroll_offset + 1 < adjusted_mappings.len() {
                            popup_scroll.scroll_offset += 1;
                        }
                    }
                    MouseEventKind::ScrollUp => {
                        popup_scroll.scroll_offset = popup_scroll.scroll_offset.saturating_sub(1);
                    }
                    _ => {}
                }
            }
        } else if let Event::Key(key_event) = event {
            // Ignore key release, which creates an unwanted second event in Windows
            if !matches!(key_event.kind, KeyEventKind::Press) {
                continue;
            }
            //
            // log::debug_log!("key_event={key_event:#?}");
            let key_combination = KeyCombination::from(key_event); // Derive KeyCombination

            // Handle scrolling in popup before normal editor keys
            if popup {
                let max_scroll = adjusted_mappings.len().saturating_sub(10);

                match key_combination {
                    key!(up) => {
                        popup_scroll.scroll_offset = popup_scroll.scroll_offset.saturating_sub(1);
                        continue;
                    }
                    key!(down) => {
                        if popup_scroll.scroll_offset < max_scroll {
                            popup_scroll.scroll_offset += 1;
                        }
                        continue;
                    }
                    _ => {} // Let other keys fall through to toggle popup
                }
            }

            // If using iterm2, ensure Settings | Profiles | Keys | Left Option key is set to Esc+.
            #[allow(clippy::unnested_or_patterns)]
            match key_combination {
                key!(ctrl - h) | key!(backspace) => {
                    textarea.delete_char();
                }
                // Not how this works. Intercepting tab and Ctrl-i is counter-productive.
                // key!(ctrl - i) | key!(tab) => {
                //     textarea.indent();
                // }
                key!(ctrl - m) | key!(enter) => {
                    textarea.insert_newline();
                }
                key!(ctrl - k) => {
                    textarea.delete_line_by_end();
                }
                key!(ctrl - j) => {
                    textarea.delete_line_by_head();
                }
                key!(ctrl - w) | key!(alt - backspace) => {
                    textarea.delete_word();
                }
                key!(alt - d) => {
                    textarea.delete_next_word();
                }
                key!(ctrl - u) => {
                    textarea.undo();
                }
                key!(ctrl - r) => {
                    textarea.redo();
                }
                key!(ctrl - c) => {
                    textarea.copy();
                }
                key!(ctrl - x) => {
                    textarea.cut();
                }
                key!(ctrl - y) => {
                    textarea.paste();
                }
                key!(ctrl - f) | key!(right) => {
                    if textarea.is_selecting() {
                        textarea.cancel_selection();
                    }
                    textarea.move_cursor(CursorMove::Forward);
                }
                key!(ctrl - b) | key!(left) => {
                    if textarea.is_selecting() {
                        textarea.cancel_selection();
                    }
                    textarea.move_cursor(CursorMove::Back);
                }
                key!(ctrl - p) | key!(up) => {
                    if textarea.is_selecting() {
                        textarea.cancel_selection();
                    }
                    textarea.move_cursor(CursorMove::Up);
                }
                key!(ctrl - n) | key!(down) => {
                    if textarea.is_selecting() {
                        textarea.cancel_selection();
                    }
                    textarea.move_cursor(CursorMove::Down);
                }
                key!(alt - f) => {
                    if textarea.is_selecting() {
                        textarea.cancel_selection();
                    }
                    textarea.move_cursor(CursorMove::WordForward);
                }
                key!(alt - shift - f) => {
                    textarea.move_cursor(CursorMove::WordEnd);
                }
                key!(alt - b) => {
                    if textarea.is_selecting() {
                        textarea.cancel_selection();
                    }
                    textarea.move_cursor(CursorMove::WordBack);
                }
                key!(alt - p) | key!(alt - ')') | key!(f1) => {
                    if textarea.is_selecting() {
                        textarea.cancel_selection();
                    }
                    textarea.move_cursor(CursorMove::ParagraphBack);
                }
                key!(alt - n) | key!(alt - '(') | key!(f2) => {
                    textarea.move_cursor(CursorMove::ParagraphForward);
                }
                key!(ctrl - e) | key!(end) | key!(ctrl - alt - f) => {
                    textarea.move_cursor(CursorMove::End);
                }
                key!(ctrl - a) | key!(home) | key!(ctrl - alt - b) => {
                    textarea.move_cursor(CursorMove::Head);
                }
                key!(f9) => {
                    ratatui::crossterm::execute!(std::io::stdout().lock(), DisableMouseCapture,)?;
                    textarea.remove_line_number();
                    textarea.set_block(
                        Block::default()
                            .borders(Borders::NONE)
                            .title(display.title)
                            .title_style(display.title_style),
                    );
                }
                key!(f10) => {
<<<<<<< HEAD
                    ratatui::crossterm::execute!(std::io::stdout().lock(), EnableMouseCapture,)?;
                    textarea.set_line_number_style(Style::default().fg(Color::DarkGray));
=======
                    // eprintln!("key_combination={key_combination:?}");
                    ratatui::crossterm::execute!(std::io::stdout().lock(), EnableMouseCapture,)?;
                    textarea.set_line_number_style(RataStyle::themed(Role::Hint));
                    textarea.set_block(
                        Block::default()
                            .borders(Borders::ALL)
                            .title(display.title)
                            .title_style(display.title_style),
                    );
>>>>>>> 69251e0b
                }
                key!(alt - '<') | key!(ctrl - alt - p) => {
                    textarea.move_cursor(CursorMove::Top);
                }
                key!(alt - '>') | key!(ctrl - alt - n) => {
                    textarea.move_cursor(CursorMove::Bottom);
                }
                key!(alt - c) => {
                    if textarea.is_selecting() {
                        textarea.cancel_selection();
                    } else {
                        textarea.start_selection();
                    }
                }
                key!(alt - shift - 'h') => {
                    if !textarea.is_selecting() {
                        textarea.start_selection();
                    }
                    textarea.move_cursor(CursorMove::WordBack);
                }
                key!(alt - shift - 'j') => {
                    if !textarea.is_selecting() {
                        textarea.start_selection();
                    }
                    textarea.move_cursor(CursorMove::Down);
                }
                key!(alt - shift - 'k') => {
                    if !textarea.is_selecting() {
                        textarea.start_selection();
                    }
                    textarea.move_cursor(CursorMove::Up);
                }
                key!(alt - shift - 'l') => {
                    if !textarea.is_selecting() {
                        textarea.start_selection();
                    }
                    textarea.move_cursor(CursorMove::WordEnd);
                }
                key!(alt - shift - 'p') => {
                    if !textarea.is_selecting() {
                        textarea.start_selection();
                    }
                    textarea.move_cursor(CursorMove::ParagraphBack);
                }
                key!(alt - shift - 'n') => {
                    if !textarea.is_selecting() {
                        textarea.start_selection();
                    }
                    textarea.move_cursor(CursorMove::ParagraphForward);
                }
                // key!(alt - shift - c) => {
                //     textarea.start_selection();
                // }
                key!(alt - shift - a) => {
                    textarea.select_all();
                }
                key!(ctrl - t) => {
                    // Toggle highlighting colours
                    tui_highlight_fg = match tui_highlight_fg {
                        Role::Emphasis => Role::Info,
                        Role::Info => Role::Error,
                        Role::Error => Role::Warning,
                        Role::Warning => Role::Heading1,
                        Role::Heading1 => Role::Heading2,
                        Role::Heading2 => Role::Heading3,
                        _ => Role::Emphasis,
                    };
                    if var("TEST_ENV").is_err() {
                        #[allow(clippy::option_if_let_else)]
                        if let Some(ref mut term) = maybe_term {
                            term.draw(|_| {
                                highlight_selection(&mut textarea, tui_highlight_fg);
                            })?;
                        }
                    }
                }
                _ => {
                    // Call the key_handler closure to process events
                    let key_action = key_handler(
                        key_event,
                        maybe_term.as_mut(),
                        &mut textarea,
                        edit_data,
                        &mut popup,
                        &mut saved,
                        &mut status_message,
                    )?;
                    // eprintln!("key_action={key_action:?}");
                    match key_action {
                        KeyAction::AbandonChanges => break Ok((key_action, None::<Vec<String>>)),
                        KeyAction::Quit(_)
                        | KeyAction::SaveAndExit
                        | KeyAction::SaveAndSubmit
                        | KeyAction::Submit => {
                            let maybe_text = if edit_data.return_text {
                                Some(textarea.lines().to_vec())
                            } else {
                                None::<Vec<String>>
                            };
                            break Ok((key_action, maybe_text));
                        }
                        KeyAction::Continue | KeyAction::Save | KeyAction::ToggleHighlight => (),
                        KeyAction::TogglePopup => {
                            // Reset scroll position when popup is opened
                            if popup {
                                popup_scroll.scroll_offset = 0;
                            }
                        }
                        KeyAction::ShowHelp => todo!(),
                    }
                }
            }
        } else {
            // println!("You typed {key_combination:?} which represents nothing yet"/*, key.blue()*/);
            let input = tui_textarea::Input::from(event);
            textarea.input(input);
        }
    }
}

/// Highlight the selected text in the `TextArea` with the specified color role.
///
/// This function applies styling to the selected text in the `TextArea`, setting
/// the foreground color based on the provided `Role` and making it bold.
///
/// # Arguments
///
/// * `textarea` - A mutable reference to the `TextArea` to apply highlighting to
/// * `tui_highlight_fg` - The `Role` that determines the foreground color for highlighting
#[profiled]
pub fn highlight_selection(textarea: &mut TextArea<'_>, tui_highlight_fg: Role) {
    textarea.set_selection_style(RataStyle::themed(tui_highlight_fg).bold());
}

/// Key handler function to be passed into `tui_edit` for editing REPL history.
///
/// # Errors
///
/// This function will bubble up any i/o, `ratatui` or `crossterm` errors encountered.
#[allow(clippy::too_many_lines, clippy::missing_panics_doc)]
#[profiled]
pub fn script_key_handler(
    key_event: KeyEvent,
    maybe_term: Option<&mut ManagedTerminal>,
    textarea: &mut TextArea,
    edit_data: &mut EditData,
    popup: &mut bool,
    saved: &mut bool, // TODO decide if we need this
    status_message: &mut String,
) -> ThagResult<KeyAction> {
    // let mut owned_path: PathBuf;
    if !matches!(key_event.kind, event::KeyEventKind::Press) {
        return Ok(KeyAction::Continue);
    }

    let key_combination = KeyCombination::from(key_event); // Derive KeyCombination
                                                           // eprintln!("key_combination={key_combination:?}");

    let history_path = edit_data.history_path.cloned();

    #[allow(clippy::unnested_or_patterns)]
    match key_combination {
        key!(esc) | key!(ctrl - q) => Ok(KeyAction::Quit(*saved)),
        key!(ctrl - d) => save_and_submit(history_path.as_ref(), edit_data, textarea),
        key!(ctrl - s) | key!(ctrl - alt - s) | key!(f12) => {
            if matches!(key_combination, key!(ctrl - s)) && edit_data.save_path.is_some() {
                // eprintln!("key_combination matches ctrl-s");
                save(
                    edit_data,
                    history_path.as_ref(),
                    textarea,
                    saved,
                    status_message,
                )
            } else {
                let key_action = save_as(edit_data, maybe_term, textarea, saved, status_message)?;
                Ok(key_action)
            }
        }
        key!(ctrl - l) => {
            // Toggle popup
            *popup = !*popup;
            Ok(KeyAction::TogglePopup)
        }
        key!(f3) => {
            // Ask to revert
            Ok(KeyAction::AbandonChanges)
        }
        key!(f4) => {
            // Clear textarea
            textarea.select_all();
            textarea.cut();
            Ok(KeyAction::Continue)
        }
        key!(f5) => {
            // Clear textarea and wipe from history
            if textarea.is_empty() {
                return Ok(KeyAction::Continue);
            }
            wipe_textarea(edit_data, textarea, history_path.as_ref())?;
            Ok(KeyAction::Continue)
        }
        key!(f6) => {
            // Edit history
            edit_history()?;
            Ok(KeyAction::Continue)
        }
        key!(f7) => {
            // Scroll up in history
            prev_hist(edit_data, textarea, history_path.as_ref())?;
            Ok(KeyAction::Continue)
        }
        key!(f8) => {
            // Scroll down in history
            next_hist(edit_data, textarea);
            Ok(KeyAction::Continue)
        }
        _ => {
            // Update the `TextArea` with the input from the key event
            textarea.input(Input::from(key_event)); // Input derived from Event
            Ok(KeyAction::Continue)
        }
    }
}

#[profiled]
fn next_hist(edit_data: &mut EditData<'_>, textarea: &mut TextArea<'_>) {
    if let Some(ref mut hist) = edit_data.history {
        // save_if_changed(hist, textarea, &history_path)?;
        if let Some(entry) = hist.get_next() {
            debug_log!("F8 found entry {entry:?}");
            paste_to_textarea(textarea, entry);
        }
    }
}

#[profiled]
fn prev_hist(
    edit_data: &mut EditData<'_>,
    textarea: &mut TextArea<'_>,
    history_path: Option<&PathBuf>,
) -> ThagResult<()> {
    if let Some(ref mut hist) = edit_data.history {
        if hist.at_end() && textarea.is_empty() {
            if let Some(entry) = &hist.get_last() {
                debug_log!("F7 (1) found entry {entry:?}");
                paste_to_textarea(textarea, entry);
            }
        } else {
            save_if_changed(hist, textarea, history_path)?;
            if let Some(entry) = &hist.get_previous() {
                debug_log!("F7 (2) found entry {entry:?}");
                paste_to_textarea(textarea, entry);
            }
        }
    }
    Ok(())
}

#[profiled]
fn wipe_textarea(
    edit_data: &mut EditData<'_>,
    textarea: &mut TextArea<'_>,
    history_path: Option<&PathBuf>,
) -> ThagResult<()> {
    if let Some(ref mut hist) = edit_data.history {
        let _in_hist = !&hist.at_end();
        let textarea_contents = textarea.lines().to_vec().join("\n");
        textarea.select_all();
        textarea.cut();
        let yank_text = textarea.yank_text();
        assert_eq!(yank_text, textarea_contents);
        if let Some(current_hist_entry) = &hist.get_current() {
            assert_eq!(yank_text, current_hist_entry.contents());
            let index = current_hist_entry.index;
            hist.delete_entry(index);
            hist.entries
                .retain(|f| f.contents().trim() != textarea_contents);
        }
        if let Some(hist_path) = history_path {
            hist.save_to_file(hist_path)?;
        }
    }
    Ok(())
}

#[profiled]
fn save_as(
    edit_data: &mut EditData<'_>,
    maybe_term: Option<&mut ManagedTerminal<'_>>,
    textarea: &mut TextArea<'_>,
    saved: &mut bool,
    status_message: &mut String,
) -> ThagResult<KeyAction> {
    if let Some(term) = maybe_term {
        let mut save_dialog: FileDialog<'_> = FileDialog::new(60, 20, DialogMode::Save)?;
        save_dialog.open();
        let mut status = Status::Incomplete;
        while matches!(status, Status::Incomplete) && save_dialog.selected_file.is_none() {
            term.draw(|f| save_dialog.draw(f))?;
            if let Event::Key(key) = event::read()? {
                status = save_dialog.handle_input(key)?;
            }
        }

        status_message.clear();
        if let Some(ref to_rs_path) = save_dialog.selected_file {
            save_source_file(to_rs_path, textarea, saved)?;
            let _ = write!(status_message, "Saved to {}", to_rs_path.display());
            edit_data.save_path = Some(to_rs_path.clone());
            Ok(KeyAction::Save)
        } else {
            let _ = write!(status_message, "Failed to save file");
            Ok(KeyAction::Continue)
        }
    } else {
        let _ = write!(status_message, "No terminal to display file save dialog");
        Ok(KeyAction::Continue)
    }
}

#[profiled]
fn save(
    edit_data: &mut EditData<'_>,
    history_path: Option<&PathBuf>,
    textarea: &mut TextArea<'_>,
    saved: &mut bool,
    status_message: &mut String,
) -> ThagResult<KeyAction> {
    if let Some(ref save_path) = edit_data.save_path {
        if let Some(hist_path) = history_path {
            let history = &mut edit_data.history;
            if let Some(hist) = history {
                preserve(textarea, hist, hist_path)?;
            }
        }
        let result = save_source_file(save_path, textarea, saved);
        // eprintln!("result={result:?}");
        match result {
            Ok(()) => {
                status_message.clear();
                let _ = write!(status_message, "Saved to {}", save_path.display());
                Ok(KeyAction::Save)
            }
            Err(e) => Err(e),
        }
    } else {
        status_message.clear();
        let _ = write!(
            status_message,
            "No save path: edit_data.save_path={:?}",
            edit_data.save_path
        );
        Ok(KeyAction::Continue)
    }
}

#[profiled]
fn save_and_submit(
    history_path: Option<&PathBuf>,
    edit_data: &mut EditData<'_>,
    textarea: &mut TextArea<'_>,
) -> ThagResult<KeyAction> {
    if let Some(hist_path) = history_path {
        let history = &mut edit_data.history;
        if let Some(hist) = history {
            preserve(textarea, hist, hist_path)?;
        }
    }
    Ok(KeyAction::Submit)
}

/// Enable raw mode, but not if in test mode, because that will cause the dreaded rightward drift
/// in log output due to carriage returns being ignored.
///
/// # Errors
///
/// This function will bubble up any i/o errors encountered by `crossterm::enable_raw_mode`.
#[profiled]
pub fn maybe_enable_raw_mode() -> ThagResult<()> {
    let test_env = &var("TEST_ENV");
    debug_log!("test_env={test_env:?}");
    if !test_env.is_ok() && !is_raw_mode_enabled()? {
        // Check if stdout is a terminal before enabling raw mode
        if std::io::IsTerminal::is_terminal(&std::io::stdout()) {
            debug_log!("Enabling raw mode");
            enable_raw_mode()?;
        } else {
            debug_log!("Skipping raw mode - not a terminal");
        }
    }
    Ok(())
}

/// Display a popup with key mappings and descriptions.
///
/// This function renders a centered popup window containing a list of key bindings
/// and their descriptions. The popup is styled with borders and titles, and each
/// key mapping is displayed in a two-column layout.
///
/// # Arguments
///
/// * `mappings` - A slice of `KeyDisplayLine` structs containing the key mappings to display
/// * `title_top` - The title text to display at the top of the popup
/// * `title_bottom` - The title text to display at the bottom of the popup
/// * `max_key_len` - The maximum length of key strings for column width calculation
/// * `max_desc_len` - The maximum length of description strings for column width calculation
/// * `f` - A mutable reference to the ratatui Frame for rendering
#[profiled]
#[allow(clippy::cast_possible_truncation)]
pub fn display_popup(
    mappings: &[KeyDisplayLine],
    title_top: &str,
    title_bottom: &str,
    max_key_len: u16,
    max_desc_len: u16,
    scroll_state: &mut PopupScrollState,
    f: &mut ratatui::prelude::Frame<'_>,
) {
    let total_rows = mappings.len();

    // Calculate available height for content
    let max_height = f.area().height.saturating_sub(6); // Reserve space for borders and titles
    let content_height = max_height.min(total_rows as u16);

    let block = Block::default()
        .borders(Borders::ALL)
        .title_top(Line::from(title_top).centered())
        .title_bottom(Line::from(format!("{title_bottom} (scroll with mouse wheel)")).centered())
        .add_modifier(Modifier::BOLD)
        .fg(Color::themed(Role::HD1));

    #[allow(clippy::cast_possible_truncation)]
    let area = centered_rect(max_key_len + max_desc_len + 5, content_height + 5, f.area());

    let inner = area.inner(Margin {
        vertical: 2,
        horizontal: 2,
    });

    // Clear background and render block
    f.render_widget(Clear, area);
    f.render_widget(block, area);

    // Calculate visible range based on scroll offset
    let visible_rows = inner.height as usize;
    let max_scroll = total_rows.saturating_sub(visible_rows);
    scroll_state.scroll_offset = scroll_state.scroll_offset.min(max_scroll);

    let start_idx = scroll_state.scroll_offset;
    let end_idx = (start_idx + visible_rows).min(total_rows);
    let visible_mappings = &mappings[start_idx..end_idx];

    // Create layout for visible rows
    #[allow(clippy::cast_possible_truncation)]
    let row_layout = Layout::default()
        .direction(Direction::Vertical)
        .constraints(std::iter::repeat_n(
            Constraint::Length(1),
            visible_mappings.len(),
        ));
    let rows = row_layout.split(inner);

    for (i, row) in rows.iter().enumerate() {
        let actual_idx = start_idx + i;
        let col_layout = Layout::default()
            .direction(Direction::Horizontal)
            .constraints::<&[Constraint]>(&[
                Constraint::Length(max_key_len + 1),
                Constraint::Length(max_desc_len),
            ]);
        let cells = col_layout.split(*row);

        let mut widget = Paragraph::new(visible_mappings[i].keys);
        if actual_idx == 0 {
            widget = widget
                .add_modifier(Modifier::BOLD)
                .fg(Color::themed(Role::EMPH));
        } else {
            widget = widget.fg(Color::themed(Role::HD2)).not_bold();
        }
        f.render_widget(widget, cells[0]);

        let mut widget = Paragraph::new(visible_mappings[i].desc);
        if actual_idx == 0 {
            widget = widget
                .add_modifier(Modifier::BOLD)
                .fg(Color::themed(Role::EMPH));
        } else {
            widget = widget
                .remove_modifier(Modifier::BOLD)
                .set_style(RataStyle::themed(Role::INFO).not_bold());
        }
        f.render_widget(widget, cells[1]);
    }
}

#[must_use]
/// Creates a centered rectangle within the given area with the specified maximum dimensions.
///
/// This function creates a popup-style rectangle that is centered both horizontally
/// and vertically within the provided area, constrained by the given maximum width
/// and height.
///
/// # Arguments
///
/// * `max_width` - The maximum width of the centered rectangle
/// * `max_height` - The maximum height of the centered rectangle
/// * `r` - The area within which to center the rectangle
///
/// # Returns
///
/// A `Rect` representing the centered rectangle
#[profiled]
pub fn centered_rect(max_width: u16, max_height: u16, r: Rect) -> Rect {
    let popup_layout = Layout::vertical([
        Constraint::Fill(1),
        Constraint::Max(max_height),
        Constraint::Fill(1),
    ])
    .split(r);

    Layout::horizontal([
        Constraint::Fill(1),
        Constraint::Max(max_width),
        Constraint::Fill(1),
    ])
    .split(popup_layout[1])[1]
}

/// Convert the different newline sequences for Windows and other platforms into the common
/// standard sequence of `"\n"` (backslash + 'n', as opposed to the '\n' (0xa) character for which
/// it stands).
#[must_use]
#[profiled]
pub fn normalize_newlines(input: &str) -> String {
    let re: &Regex = re!(r"\r\n?");

    re.replace_all(input, "\n").to_string()
}

/// Reset the terminal.
///
/// # Errors
///
/// This function will bubble up any `ratatui` or `crossterm` errors encountered.
// TODO: move to shared or tui_editor?
#[profiled]
pub fn reset_term(mut term: Terminal<CrosstermBackend<std::io::StdoutLock<'_>>>) -> ThagResult<()> {
    disable_raw_mode()?;
    ratatui::crossterm::execute!(
        term.backend_mut(),
        LeaveAlternateScreen,
        DisableMouseCapture
    )?;
    term.show_cursor()?;
    Ok(())
}

/// Save a `TextArea` to history if it has changed.
///
/// # Errors
///
/// This function will bubble up any i/o errors encuntered.
#[profiled]
pub fn save_if_changed(
    hist: &mut History,
    textarea: &mut TextArea<'_>,
    history_path: Option<&PathBuf>,
) -> ThagResult<()> {
    debug_log!("save_if_changed...");
    if textarea.is_empty() {
        debug_log!("nothing to save(1)...");
        return Ok(());
    }
    if let Some(entry) = &hist.get_current() {
        let index = entry.index;
        let copy_text = copy_text(textarea);
        // In case they entered blanks
        if copy_text.trim().is_empty() {
            debug_log!("nothing to save(2)...");
            return Ok(());
        }
        if entry.contents() != copy_text {
            hist.update_entry(index, &copy_text);
            if let Some(hist_path) = history_path {
                hist.save_to_file(hist_path)?;
            }
        }
    }
    Ok(())
}

// Save a `TextArea` to history if it has changed.
//
// # Errors
//
// This function will bubble up any i/o errors encuntered.
// pub fn remove_current_from_history(
//     hist: &mut History,
//     textarea: &mut TextArea<'_>,
//     history_path: &Option<PathBuf>,
// ) -> ThagResult<()> {
//     debug_log!("save_if_changed...");
//     if textarea.is_empty() {
//         debug_log!("nothing to save(1)...");
//         return Ok(());
//     }
//     if let Some(entry) = &hist.get_current() {
//         let index = entry.index;
//         let copy_text = copy_text(textarea);
//         // In case they entered blanks
//         if copy_text.trim().is_empty() {
//             debug_log!("nothing to save(2)...");
//             return Ok(());
//         }
//         if entry.contents() != copy_text {
//             hist.update_entry(index, &copy_text);
//             if let Some(ref hist_path) = history_path {
//                 hist.save_to_file(hist_path)?;
//             }
//         }
//     }
//     Ok(())
// }

/// Paste the contents of a history entry into a text area.
///
/// This function clears the current content of the `TextArea` by selecting all
/// and cutting it, then inserts the content from the provided history entry.
///
/// # Arguments
///
/// * `textarea` - A mutable reference to the `TextArea` to paste into
/// * `entry` - The history entry containing the content to paste
#[profiled]
pub fn paste_to_textarea(textarea: &mut TextArea<'_>, entry: &Entry) {
    textarea.select_all();
    textarea.cut();
    // 6
    textarea.insert_str(entry.contents());
}

/// Save a `TextArea` to history and the history to the backing file.
///
/// # Errors
///
/// This function will bubble up any i/o errors encuntered.
#[profiled]
pub fn preserve(
    textarea: &mut TextArea<'_>,
    hist: &mut History,
    history_path: &PathBuf,
) -> ThagResult<()> {
    debug_log!("preserve...");
    save_if_not_empty(textarea, hist);
    save_history(Some(&mut hist.clone()), Some(history_path))?;
    Ok(())
}

/// Save content from textarea to history if it's not empty.
///
/// This function copies the text content from the `TextArea` and adds it to the history
/// collection if the content is not empty (after trimming whitespace).
///
/// # Arguments
///
/// * `textarea` - A mutable reference to the `TextArea` to copy from
/// * `hist` - A mutable reference to the History to add the entry to
#[profiled]
pub fn save_if_not_empty(textarea: &mut TextArea<'_>, hist: &mut History) {
    debug_log!("save_if_not_empty...");

    let text = copy_text(textarea);
    if !text.trim().is_empty() {
        hist.add_entry(&text);
        debug_log!("... added entry");
    }
}

/// Copy the entire text content from a `TextArea`.
///
/// This function selects all text in the `TextArea`, copies it, and returns
/// the content as a single string with newlines preserved.
///
/// # Arguments
///
/// * `textarea` - A mutable reference to the `TextArea` to copy from
///
/// # Returns
///
/// A String containing the entire text content of the `TextArea`
#[profiled]
pub fn copy_text(textarea: &mut TextArea<'_>) -> String {
    textarea.select_all();
    textarea.copy();
    let text = textarea.yank_text().lines().collect::<Vec<_>>().join("\n");
    text
}

/// Save the history to the backing file.
///
/// # Errors
///
/// This function will bubble up any i/o errors encuntered.
#[profiled]
pub fn save_history(
    history: Option<&mut History>,
    history_path: Option<&PathBuf>,
) -> ThagResult<()> {
    debug_log!("save_history...{history:?}");
    if let Some(hist) = history {
        if let Some(hist_path) = history_path {
            hist.save_to_file(hist_path)?;
            debug_log!("... saved to file");
        }
    }
    Ok(())
}

/// Save Rust source code to a source file.
///
/// # Errors
///
/// This function will bubble up any i/o errors encuntered.
#[profiled]
pub fn save_source_file(
    to_rs_path: &PathBuf,
    textarea: &mut TextArea<'_>,
    saved: &mut bool,
) -> ThagResult<()> {
    // Ensure newline at end
    textarea.move_cursor(CursorMove::Bottom);
    textarea.move_cursor(CursorMove::End);
    if textarea.cursor().1 != 0 {
        textarea.insert_newline();
    }
    let _write_source = write_source(to_rs_path, textarea.lines().join("\n").as_str())?;
    *saved = true;
    Ok(())
}

/// Key mappings for display purposes via (Ctrl-l) in TUI editor and file dialog.
///
#[macro_export]
macro_rules! key_mappings {
    (
        $(($seq:expr, $keys:expr, $desc:expr)),* $(,)?
    ) => {
        &[
            $(
                KeyDisplayLine {
                    seq: $seq,
                    keys: $keys,
                    desc: $desc,
                }
            ),*
        ]
    };
}

/// Key mappings for display purposes via (Ctrl-l) in TUI editor and file dialog.
pub const MAPPINGS: &[KeyDisplayLine] = key_mappings![
    (10, "Key bindings", "Description"),
    (
        20,
        "Shift+arrow keys",
        "Select/deselect chars (←→) or lines (↑↓)"
    ),
    (
        30,
        "Alt+shift+ h/j/k/l",
        "Select/deselect words (←h l→) or lines (↑k j↓)"
    ),
    (35, "Alt+shift+ p/n", "Select/deselect paras (↑p n↓)"),
    (40, "Alt+Shift+a", "Select all"),
    (50, "Alt+c", "Cancel selection"),
    (60, "Ctrl+d", "Submit"),
    (70, "Ctrl+q", "Cancel and quit"),
    (80, "Ctrl+h, Backspace", "Delete character before cursor"),
    (90, "Ctrl+i, Tab", "Indent"),
    (100, "Ctrl+m, Enter", "Insert newline"),
    (110, "Ctrl+k", "Delete from cursor to end of line"),
    (120, "Ctrl+j", "Delete from cursor to start of line"),
    (
        130,
        "Ctrl+w, Alt+Backspace",
        "Delete one word before cursor"
    ),
    (140, "Alt+d, Delete", "Delete one word from cursor position"),
    (150, "Ctrl+u", "Undo"),
    (160, "Ctrl+r", "Redo"),
    (170, "Ctrl+c", "Copy (yank) selected text"),
    (180, "Ctrl+x", "Cut (yank) selected text"),
    (190, "Ctrl+y", "Paste yanked text"),
    (
        200,
        "Ctrl+v, Shift+Ins, Cmd+v",
        "Paste from system clipboard according to platform"
    ),
    (210, "Ctrl+f, →", "Move cursor forward one character"),
    (220, "Ctrl+b, ←", "Move cursor backward one character"),
    (230, "Ctrl+p, ↑", "Move cursor up one line"),
    (240, "Ctrl+n, ↓", "Move cursor down one line"),
    (250, "Alt+f", "Move cursor forward one word"),
    (260, "Alt+Shift+f", "Move cursor to next word end"),
    (270, "Atl+b", "Move cursor backward one word"),
    (280, "Alt+p", "Move cursor up one paragraph"),
    (290, "Alt+n", "Move cursor down one paragraph"),
    (300, "Ctrl+e, End, Ctrl+Alt+f", "Move cursor to end of line"),
    (
        310,
        "Ctrl+a, Home, Ctrl+Alt+b",
        "Move cursor to start of line"
    ),
    (320, "Alt+<, Ctrl+Alt+p", "Move cursor to top of file"),
    (330, "Alt+>, Ctrl+Alt+n", "Move cursor to bottom of file"),
    (340, "Ctrl+l", "Toggle keys display (this screen)"),
    (350, "Ctrl+t", "Toggle selection highlight colours"),
    (360, "Alt+v, PageUp, F1", "Page up"),
    (370, "PageDown, F2", "Page down"),
    (380, "F4", "Clear text buffer (Ctrl+y or Ctrl+u to restore)"),
    (
        390,
        "F5",
        "Clear and wipe from history (Ctrl+y or Ctrl+u to restore text buffer)"
    ),
    (400, "F6", "Edit history"),
    (410, "F7", "Previous in history"),
    (420, "F8", "Next in history"),
    (
        430,
        "F9",
        "Enter `copy to system clipboard` mode with mouse selection and OS keys"
    ),
    (440, "F10", "Exit `copy to system clipboard` mode"),
    (450, "F12", "Save as..."),
];

#[derive(Clone, Debug, PartialEq, Eq)]
/// A struct representing a line in the key display help screen.
/// Contains information about key bindings and their descriptions.
pub struct KeyDisplayLine {
    /// Sequence number for ordering the display lines
    pub seq: usize,
    /// The key combination string to display
    pub keys: &'static str, // Or String if you plan to modify the keys later
    /// The description of what the key combination does
    pub desc: &'static str, // Or String for modifiability
}

impl PartialOrd for KeyDisplayLine {
    #[profiled]
    fn partial_cmp(&self, other: &Self) -> Option<std::cmp::Ordering> {
        // profile_method!("partial_cmp");
        Some(self.cmp(other))
    }
}

impl Ord for KeyDisplayLine {
    #[profiled]
    fn cmp(&self, other: &Self) -> std::cmp::Ordering {
        // profile_method!("cmp");
        usize::cmp(&self.seq, &other.seq)
    }
}

impl KeyDisplayLine {
    /// Creates a new `KeyDisplayLine` with the specified sequence number, key combination, and description.
    ///
    /// # Arguments
    ///
    /// * `seq` - The sequence number for ordering the display lines
    /// * `keys` - The key combination string to display
    /// * `desc` - The description of what the key combination does
    #[must_use]
    pub const fn new(seq: usize, keys: &'static str, desc: &'static str) -> Self {
        Self { seq, keys, desc }
    }
}<|MERGE_RESOLUTION|>--- conflicted
+++ resolved
@@ -5,22 +5,14 @@
     stdin::edit_history,
     KeyCombination, ThagError, ThagResult,
 };
-<<<<<<< HEAD
-use firestorm::{profile_fn, profile_method};
-use ratatui::crossterm::event::{
-=======
 // use crokey::key;
 // use crokey::crossterm::event::KeyEvent;
 use crossterm::event::{
->>>>>>> 69251e0b
     self, DisableMouseCapture, EnableBracketedPaste, EnableMouseCapture,
     Event::{self, Paste},
     KeyEvent, KeyEventKind,
 };
-<<<<<<< HEAD
-=======
 use mockall::automock;
->>>>>>> 69251e0b
 use ratatui::crossterm::terminal::{
     disable_raw_mode, enable_raw_mode, is_raw_mode_enabled, EnterAlternateScreen,
     LeaveAlternateScreen,
@@ -953,10 +945,6 @@
                     );
                 }
                 key!(f10) => {
-<<<<<<< HEAD
-                    ratatui::crossterm::execute!(std::io::stdout().lock(), EnableMouseCapture,)?;
-                    textarea.set_line_number_style(Style::default().fg(Color::DarkGray));
-=======
                     // eprintln!("key_combination={key_combination:?}");
                     ratatui::crossterm::execute!(std::io::stdout().lock(), EnableMouseCapture,)?;
                     textarea.set_line_number_style(RataStyle::themed(Role::Hint));
@@ -966,7 +954,6 @@
                             .title(display.title)
                             .title_style(display.title_style),
                     );
->>>>>>> 69251e0b
                 }
                 key!(alt - '<') | key!(ctrl - alt - p) => {
                     textarea.move_cursor(CursorMove::Top);
