--- conflicted
+++ resolved
@@ -34,12 +34,8 @@
 pub use errors::{ThagError, ThagResult};
 pub use keys::KeyCombination;
 pub use shared::{debug_timings, escape_path_for_windows, Ast, BuildState, ScriptState};
-<<<<<<< HEAD
 pub use termbg;
 pub use thag_proc_macros::{DeriveCustomModel, IntoStringHashMap};
-=======
-// pub use termbg;
->>>>>>> e3a510c0
 
 // Common constants and statics
 pub const DYNAMIC_SUBDIR: &str = "rs_dyn";
