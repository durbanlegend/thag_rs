--- conflicted
+++ resolved
@@ -41,13 +41,8 @@
 regex = "1.11.1"
 serde = { version = "1.0.215", features = ["derive"] }
 strum = { version = "0.26.3", features = ["derive", "phf"] }
-<<<<<<< HEAD
-supports-color = "3.0.1"
+supports-color = "3.0.2"
 syn = { version = "2.0.90", features = [
-=======
-supports-color = "3.0.2"
-syn = { version = "2.0.89", features = [
->>>>>>> 6bff00bc
     "extra-traits",
     "full",
     "visit",
