[package]
name = "thag_rs"
version = "0.1.5"
authors = ["Don Forbes <don.forbes3@gmail.com>"]
description = "A versatile script runner and REPL for Rust snippets, expressions and programs"
edition = "2021"
license = "MIT OR Apache-2.0"
# Include the demo directory in the crate packagename = "thag_rs"
include = [
    "src/**",
    "Cargo.toml",
    "README.md",
    "build.rs",
    "demo/**",
    "tests/**",
]
readme = "README.md"
repository = "https://github.com/durbanlegend/thag_rs"
categories = ["command-line-utilities", "development-tools::build-utils"]
keywords = ["REPL", "command-line", "eval", "runner", "script"]

[package.metadata.wix]
upgrade-guid = "FA5CCD40-AB09-488D-817D-867B69E10F7B"
path-guid = "CCDE9D5F-06C2-42C2-8BF7-6EB41E46A496"
license = false
eula = false

[dependencies]
bitflags = "2.6.0"
clap = { version = "4.5.20", features = ["cargo", "derive"] }
crossterm = { version = "0.28.0", features = ["use-dev-tty"] }
edit = "0.1.5"
simplelog = { version = "0.12.2", optional = true }
env_logger = { version = "0.11.5", optional = true }
home = "0.5.9"
log = "0.4.22"
nu-ansi-term = "0.50.1"
proc-macro2 = "1.0.87"
quote = "1.0.37"
reedline = "0.35.0"
regex = "1.11.0"
serde = { version = "1.0.210", features = ["derive"] }
strum = { version = "0.26.3", features = ["derive", "phf"] }
supports-color = "3.0.0"
syn = { version = "2.0.79", features = [
    "extra-traits",
    "full",
    "visit",
    "visit-mut",
] }
toml = "0.8.19"
tui-textarea = { version = "0.6", features = ["crossterm", "search"] }
mockall = "0.13.0"
scopeguard = "1.2.0"
ratatui = "0.28.1"
cargo_toml = "0.20.5"
serde_json = "1.0.128"
serde_with = "3.11.0"
# To switch off, use version without features = ["enable_system_time"]
# If on, prepare for function to run twice for some reason!
firestorm = "0.5.1"
# firestorm = { version = "0.5.1", features = ["enable_system_time"] }
prettyplease = "0.2.20"
serde_merge = "0.1.3"
# crokey = { path = "/Users/donf/projects/crokey/" }
strict = "0.2.0"
thag_proc_macros = { version = "0.1.0", path = "src/proc_macros" }
<<<<<<< HEAD
termbg = "0.6.0"
=======
# termbg = { git = "https://github.com/durbanlegend/termbg" }

>>>>>>> e3a510c0
[target.'cfg(windows)'.dependencies]
win32console = "0.1.5"
winapi = "0.3.9"

[profile.dev]
opt-level = 1 # Use slightly better optimizations.
debug = true

[profile.release]
debug = false

# The profile that 'cargo dist' will build with
[profile.dist]
inherits = "release"
lto = "thin"

[lib]
name = "thag_rs"
path = "src/lib.rs"

[[bin]]
name = "thag"
path = "src/bin/thag_rs.rs"

[features]
debug-logs = []
nightly = []
default = ["env_logger"]
simplelog = ["dep:simplelog"]

[dev-dependencies]
assert_cmd = "2.0.16"
env_logger = "0.11.5"
predicates = "3.1.2"
sequential-test = "0.2.4"
tempfile = "3.13.0"
test-generator = "0.3.1"

[workspace]
members = ["src/proc_macros"]

# Config for 'cargo dist'
[workspace.metadata.dist]
# The preferred cargo-dist version to use in CI (Cargo.toml SemVer syntax)
cargo-dist-version = "0.21.1"
# CI backends to support
ci = "github"
# The installers to generate for each app
installers = ["shell", "powershell", "msi"]
# Target platforms to build apps for (Rust target-triple syntax)
targets = [
    "aarch64-apple-darwin",
    "x86_64-apple-darwin",
    "x86_64-unknown-linux-gnu",
    "x86_64-unknown-linux-musl",
    "x86_64-pc-windows-msvc",
]
# Path that installers should place binaries in
install-path = "CARGO_HOME"
# Whether to install an updater program
install-updater = false
# Trigger releases manually instead of on tag-push (DHF temp)
# dispatch-releases = false
#
[[workspace.metadata.dist.extra-artifacts]]
artifacts = ["demo.zip"]
build = ["sh", "-c", "zip demo.zip demo/*"]<|MERGE_RESOLUTION|>--- conflicted
+++ resolved
@@ -65,12 +65,7 @@
 # crokey = { path = "/Users/donf/projects/crokey/" }
 strict = "0.2.0"
 thag_proc_macros = { version = "0.1.0", path = "src/proc_macros" }
-<<<<<<< HEAD
 termbg = "0.6.0"
-=======
-# termbg = { git = "https://github.com/durbanlegend/termbg" }
-
->>>>>>> e3a510c0
 [target.'cfg(windows)'.dependencies]
 win32console = "0.1.5"
 winapi = "0.3.9"
