/*[toml]
[dependencies]
# thag_rs = { git = "https://github.com/durbanlegend/thag_rs", branch = "develop", default-features = false, features = ["core", "simplelog"] }
<<<<<<< HEAD
thag_rs = { path = "/Users/donf/projects/thag_rs", default-features = false, features = ["core", "simplelog", "profiling"] }
=======
thag_rs = { path = "/Users/donf/projects/thag_rs", default-features = false, features = ["core", "simplelog"] }
>>>>>>> 2324c2d6
*/

use futures::future::join_all;
use std::collections::HashMap;
use std::fs::File;
use std::io::{self, BufRead, BufReader, Write};
use std::path::Path;
use std::time::{Duration, Instant};
use tokio::time::sleep;

use thag_rs::{enable_profiling, profile, profiling, Profile};
// use thag_rs::profile_section;

struct Document {
    id: usize,
    content: String,
    word_count: HashMap<String, usize>,
    sentiment_score: f64,
    is_processed: bool,
}

impl Document {
    #[profile(imp = "Document")]
    fn new(id: usize, content: String) -> Self {
        // let _ = sleep(Duration::from_millis(50 + (id % 10 * 5) as u64));
        Document {
            id,
            content,
            word_count: HashMap::new(),
            sentiment_score: 0.0,
            is_processed: false,
        }
    }

    #[profile]
    fn count_words(&mut self) {
        // Simulate CPU-intensive operation
        let start = Instant::now();
        let words = self.content.split_whitespace();
        for word in words {
            let word = word
                .to_lowercase()
                .chars()
                .filter(|c| c.is_alphabetic())
                .collect::<String>();

            if !word.is_empty() {
                *self.word_count.entry(word).or_insert(0) += 1;
            }
        }

        // Artificial delay to simulate complexity
        while start.elapsed().as_millis() < 10 {
            // Spin wait to consume CPU
            std::hint::spin_loop();
        }
    }

    #[profile]
    fn calculate_sentiment(&mut self) -> f64 {
        // Very simple "sentiment analysis" - just for demonstration
        let positive_words = ["good", "great", "excellent", "happy", "positive"];
        let negative_words = ["bad", "awful", "terrible", "sad", "negative"];

        let mut score = 0.0;

        // Simulate intensive calculation
        let start = Instant::now();
        for (word, count) in &self.word_count {
            if positive_words.contains(&word.as_str()) {
                score += 1.0 * *count as f64;
            } else if negative_words.contains(&word.as_str()) {
                score -= 1.0 * *count as f64;
            }
        }

        // Normalize
        let total_words: usize = self.word_count.values().sum();
        if total_words > 0 {
            score /= total_words as f64;
        }

        // Artificial delay
        while start.elapsed().as_millis() < 15 {
            // Spin wait to consume CPU
            std::hint::spin_loop();
        }

        self.sentiment_score = score;
        score
    }

    #[profile]
    fn summarize(&self) -> String {
        // Generate a simple summary based on most frequent words
        let start = Instant::now();

        let mut word_vec: Vec<(&String, &usize)> = self.word_count.iter().collect();
        word_vec.sort_by(|a, b| b.1.cmp(a.1));

        let summary = word_vec
            .iter()
            .take(5)
            .map(|(word, count)| format!("{} ({})", word, count))
            .collect::<Vec<String>>()
            .join(", ");

        // Artificial delay
        while start.elapsed().as_millis() < 5 {
            // Spin wait
            std::hint::spin_loop();
        }

        format!(
            "Doc #{}: [{}] - Sentiment: {:.2}",
            self.id, summary, self.sentiment_score
        )
    }
}

#[profile]
async fn fetch_document(id: usize) -> Document {
    // Simulate network delay
    sleep(Duration::from_millis(50 + (id % 10 * 5) as u64)).await;

    // Generate some random content
    let content = format!(
        "This is document {} with some random content. \
                          It contains good words and sometimes bad words. \
                          The quality varies from excellent to terrible \
                          depending on the document.",
        id
    );

    Document::new(id, content)
}

#[profile]
async fn process_document(mut doc: Document) -> Document {
    // Process document asynchronously
    doc.count_words();
    doc.calculate_sentiment();

    // Simulate some async processing
    sleep(Duration::from_millis(20)).await;

    doc.is_processed = true;
    doc
}

#[profile]
fn batch_process_documents(documents: &mut [Document]) {
    for doc in documents.iter_mut() {
        doc.count_words();
        doc.calculate_sentiment();
        doc.is_processed = true;
    }
}

#[profile]
fn analyze_sentiment_distribution(documents: &[Document]) -> HashMap<String, usize> {
    let mut distribution = HashMap::new();

    for doc in documents {
        let sentiment = match doc.sentiment_score {
            s if s > 0.5 => "very_positive",
            s if s > 0.0 => "positive",
            s if s == 0.0 => "neutral",
            s if s > -0.5 => "negative",
            _ => "very_negative",
        };

        *distribution.entry(sentiment.to_string()).or_insert(0) += 1;
    }

    distribution
}

#[profile]
fn write_reports(documents: &[Document], path: &Path) -> io::Result<()> {
    let mut file = File::create(path)?;

    for doc in documents {
        if doc.is_processed {
            writeln!(file, "{}", doc.summarize())?;
        }
    }

    Ok(())
}

#[allow(dead_code)]
#[profile]
fn load_documents_from_file(path: &Path) -> io::Result<Vec<Document>> {
    let file = File::open(path)?;
    let reader = BufReader::new(file);

    let mut documents = Vec::new();
    let mut current_id = 0;
    let mut current_content = String::new();

    for line in reader.lines() {
        let line = line?;
        if line.starts_with("---") {
            if !current_content.is_empty() {
                documents.push(Document::new(current_id, current_content));
                current_content = String::new();
                current_id += 1;
            }
        } else {
            current_content.push_str(&line);
            current_content.push('\n');
        }
    }

    // Don't forget the last document
    if !current_content.is_empty() {
        documents.push(Document::new(current_id, current_content));
    }

    Ok(documents)
}

#[profile]
async fn generate_and_process_documents(count: usize) -> Vec<Document> {
    let mut tasks = Vec::new();

    for id in 0..count {
        tasks.push(async move {
            let doc = fetch_document(id).await;
            process_document(doc).await
        });
    }

    join_all(tasks).await
}

#[tokio::main]
#[enable_profiling]
async fn main() -> io::Result<()> {
    // Process a batch of documents asynchronously
    let docs = generate_and_process_documents(50).await;

    // Analyze the results
    let sentiment_distribution = analyze_sentiment_distribution(&docs);
    println!("Sentiment distribution: {:?}", sentiment_distribution);

    // Process another batch synchronously for comparison
    let doc_data: Vec<String> = (0..30)
        .map(|i| {
            format!(
                "Document {} with various contents that need processing. \
                Some documents are positive and happy, others are negative \
                and awful. This helps test our sentiment analysis.",
                i
            )
        })
        .collect();

    let mut sync_docs: Vec<Document> = doc_data
        .iter()
        .enumerate()
        .map(|(id, content)| Document::new(id, content.clone()))
        .collect();

    batch_process_documents(&mut sync_docs);

    // Count the total words processed
    let total_words: usize = docs
        .iter()
        .chain(sync_docs.iter())
        .flat_map(|doc| doc.word_count.values())
        .sum();

    println!(
        "Processed {} documents with {} total words",
        docs.len() + sync_docs.len(),
        total_words
    );

    // Write the reports
    write_reports(&docs, Path::new("async_docs_report.txt"))?;
    write_reports(&sync_docs, Path::new("sync_docs_report.txt"))?;

    println!("Reports written successfully");

    Ok(())
}<|MERGE_RESOLUTION|>--- conflicted
+++ resolved
@@ -1,11 +1,7 @@
 /*[toml]
 [dependencies]
 # thag_rs = { git = "https://github.com/durbanlegend/thag_rs", branch = "develop", default-features = false, features = ["core", "simplelog"] }
-<<<<<<< HEAD
 thag_rs = { path = "/Users/donf/projects/thag_rs", default-features = false, features = ["core", "simplelog", "profiling"] }
-=======
-thag_rs = { path = "/Users/donf/projects/thag_rs", default-features = false, features = ["core", "simplelog"] }
->>>>>>> 2324c2d6
 */
 
 use futures::future::join_all;
