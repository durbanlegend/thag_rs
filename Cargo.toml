[package]
name = "rs-script"
version = "0.1.0"
authors = ["Don Forbes <don.forbes3@gmail.com>"]
description = "A script runner and REPL for Rust snippets, expressions and programs"
edition = "2021"
license = "MIT OR Apache-2.0"
categories = ["command-line-utilities", "development-tools::build-utils"]
keywords = [
    "REPL",
    "command-line",
    "development",
    "eval",
    "expression-evaluator",
    "playground",
    "prototyping",
    "rapid",
    "runner",
    "script",
    "tool",
]

# Include the demo directory in the crate package
include = ["src/**", "Cargo.toml", "README.md", "demo/**"]

[dependencies]
bitflags = "2.5.0"
<<<<<<< HEAD
clap = { version = "4.5.11", features = ["cargo", "derive"] }
=======
clap = { version = "4.5.8", features = ["cargo", "derive"] }
crossterm = { version = "0.27.0", features = ["use-dev-tty"] }
>>>>>>> 2b1f9ab1
edit = "0.1.5"
env_logger = "0.11.3"
home = "0.5.9"
lazy_static = "1.5.0"
log = "0.4.21"
nu-ansi-term = "0.50.0"
proc-macro2 = "1.0.86"
quote = "1.0.36"
reedline = "0.33.0"
regex = "1.10.5"
serde = { version = "1.0.98", features = ["derive"] }
strum = { version = "0.26.3", features = ["derive", "phf"] }
supports-color = "3.0.0"
syn = { version = "2.0.68", features = ["extra-traits", "full", "visit"] }
termbg = "0.5.0"
toml = "0.8.14"
tui-textarea = { version = "0.5.0", features = ["crossterm", "search"] }
mockall = "0.12.1"
scopeguard = "1.2.0"
ratatui = "0.27.0"
cargo_toml = "0.20.4"

[profile.dev]
opt-level = 1 # Use slightly better optimizations.
debug = true

[profile.release]
debug = false

[lib]
name = "rs_script"
path = "src/lib.rs"

[[bin]]
name = "rs_script"
path = "src/bin/rs_script.rs"

[features]
debug-logs = []

[dev-dependencies]
env_logger = "0.11.3"
sequential-test = "0.2.4"
tempfile = "3.10.1"
test-generator = "0.3.1"<|MERGE_RESOLUTION|>--- conflicted
+++ resolved
@@ -25,12 +25,8 @@
 
 [dependencies]
 bitflags = "2.5.0"
-<<<<<<< HEAD
 clap = { version = "4.5.11", features = ["cargo", "derive"] }
-=======
-clap = { version = "4.5.8", features = ["cargo", "derive"] }
 crossterm = { version = "0.27.0", features = ["use-dev-tty"] }
->>>>>>> 2b1f9ab1
 edit = "0.1.5"
 env_logger = "0.11.3"
 home = "0.5.9"
